from __future__ import annotations

import functools
from dataclasses import dataclass, field
from itertools import chain, zip_longest
from operator import itemgetter
from typing import (
    ClassVar,
    Generic,
    Iterable,
    TypeVar,
    cast,
    NamedTuple,
    Callable,
    Sequence,
    Type,
    Optional,
)

import rich.repr
from rich.console import RenderableType
from rich.padding import Padding
from rich.protocol import is_renderable
from rich.segment import Segment
from rich.style import Style
from rich.text import Text, TextType

from .. import events, messages
from .._cache import LRUCache
from .._segment_tools import line_crop
from .._two_way_dict import TwoWayDict
from .._types import SegmentLines
<<<<<<< HEAD
from .._typing import Literal, TypeAlias
from ..binding import Binding
=======
from .._typing import Literal
from ..binding import Binding, BindingType
>>>>>>> dc1c4dad
from ..coordinate import Coordinate
from ..geometry import Region, Size, Spacing, clamp
from ..message import Message
from ..reactive import Reactive
from ..render import measure
from ..scroll_view import ScrollView
from ..strip import Strip

CellCacheKey: TypeAlias = "tuple[RowKey, ColumnKey, Style, bool, bool, int]"
LineCacheKey: TypeAlias = (
    "tuple[int, int, int, int, Coordinate, Coordinate, Style, CursorType, bool, int]"
)
RowCacheKey: TypeAlias = (
    "tuple[RowKey, int, Style, Coordinate, Coordinate, CursorType, bool, bool, int]"
)
CursorType = Literal["cell", "row", "column", "none"]
CELL: CursorType = "cell"
CellType = TypeVar("CellType")


class CellDoesNotExist(Exception):
    pass


@functools.total_ordering
class StringKey:
    value: str | None

    def __init__(self, value: str | None = None):
        self.value = value

    def __hash__(self):
        # If a string is supplied, we use the hash of the string. If no string was
        # supplied, we use the default hash to ensure uniqueness amongst instances.
        return hash(self.value) if self.value is not None else id(self)

    def __eq__(self, other: object) -> bool:
        # Strings will match Keys containing the same string value.
        # Otherwise, you'll need to supply the exact same key object.
        return hash(self) == hash(other)

    def __lt__(self, other):
        if isinstance(other, str):
            return self.value < other
        return self.value < other.value


class RowKey(StringKey):
    pass


class ColumnKey(StringKey):
    pass


class CellKey(NamedTuple):
    row_key: RowKey
    column_key: ColumnKey


def default_cell_formatter(obj: object) -> RenderableType | None:
    """Format a cell in to a renderable.

    Args:
        obj: Data for a cell.

    Returns:
        A renderable or None if the object could not be rendered.
    """
    if isinstance(obj, str):
        return Text.from_markup(obj)
    if not is_renderable(obj):
        return None
    return cast(RenderableType, obj)


@dataclass
class Column:
    """Table column."""

    key: ColumnKey
    label: Text
    width: int = 0
    visible: bool = False

    content_width: int = 0
    auto_width: bool = False

    @property
    def render_width(self) -> int:
        """int: Width in cells, required to render a column."""
        # +2 is to account for space padding either side of the cell
        if self.auto_width:
            return self.content_width + 2
        else:
            return self.width + 2


@dataclass
class Row:
    """Table row."""

    key: RowKey
    height: int
    cell_renderables: list[RenderableType] = field(default_factory=list)


class DataTable(ScrollView, Generic[CellType], can_focus=True):
    """A tabular widget that contains data."""

    BINDINGS: ClassVar[list[BindingType]] = [
        Binding("enter", "select_cursor", "Select", show=False),
        Binding("up", "cursor_up", "Cursor Up", show=False),
        Binding("down", "cursor_down", "Cursor Down", show=False),
        Binding("right", "cursor_right", "Cursor Right", show=False),
        Binding("left", "cursor_left", "Cursor Left", show=False),
    ]
    """
    | Key(s) | Description |
    | :- | :- |
    | enter | Select cells under the cursor. |
    | up | Move the cursor up. |
    | down | Move the cursor down. |
    | right | Move the cursor right. |
    | left | Move the cursor left. |
    """

    COMPONENT_CLASSES: ClassVar[set[str]] = {
        "datatable--header",
        "datatable--cursor-fixed",
        "datatable--highlight-fixed",
        "datatable--fixed",
        "datatable--odd-row",
        "datatable--even-row",
        "datatable--highlight",
        "datatable--cursor",
    }
    """
    | Class | Description |
    | :- | :- |
    | `datatable--cursor` | Target the cursor. |
    | `datatable--cursor-fixed` | Target fixed columns or header under the cursor. |
    | `datatable--even-row` | Target even rows (row indices start at 0). |
    | `datatable--fixed` | Target fixed columns or header. |
    | `datatable--header` | Target the header of the data table. |
    | `datatable--highlight` | Target the highlighted cell(s). |
    | `datatable--highlight-fixed` | Target highlighted and fixed columns or header. |
    | `datatable--odd-row` | Target odd rows (row indices start at 0). |
    """

    DEFAULT_CSS = """
    App.-dark DataTable {
        background:;
    }
    DataTable {
        background: $surface ;
        color: $text;
    }
    DataTable > .datatable--header {
        text-style: bold;
        background: $primary;
        color: $text;
    }
    DataTable > .datatable--fixed {
        text-style: bold;
        background: $primary;
        color: $text;
    }

    DataTable > .datatable--odd-row {

    }

    DataTable > .datatable--even-row {
        background: $primary 10%;
    }

    DataTable >  .datatable--cursor {
        background: $secondary;
        color: $text;
    }

    DataTable > .datatable--cursor-fixed {
        background: $secondary-darken-1;
        color: $text;
    }

    DataTable > .datatable--highlight-fixed {
        background: $secondary 30%;
    }

    .-dark-mode DataTable > .datatable--even-row {
        background: $primary 15%;
    }

    DataTable > .datatable--highlight {
        background: $secondary 20%;
    }
    """

    show_header = Reactive(True)
    fixed_rows = Reactive(0)
    fixed_columns = Reactive(0)
    zebra_stripes = Reactive(False)
    header_height = Reactive(1)
    show_cursor = Reactive(True)
    cursor_type = Reactive(CELL)

    cursor_cell: Reactive[Coordinate] = Reactive(
        Coordinate(0, 0), repaint=False, always_update=True
    )
    hover_cell: Reactive[Coordinate] = Reactive(Coordinate(0, 0), repaint=False)

    class CellHighlighted(Message, bubble=True):
        """Emitted when the cursor moves to highlight a new cell.
        It's only relevant when the `cursor_type` is `"cell"`.
        It's also emitted when the cell cursor is re-enabled (by setting `show_cursor=True`),
        and when the cursor type is changed to `"cell"`. Can be handled using
        `on_data_table_cell_highlighted` in a subclass of `DataTable` or in a parent
        widget in the DOM.

        Attributes:
            value: The value in the highlighted cell.
            coordinate: The coordinate of the highlighted cell.
        """

        def __init__(
            self, sender: DataTable, value: CellType, coordinate: Coordinate
        ) -> None:
            self.value: CellType = value
            self.coordinate: Coordinate = coordinate
            super().__init__(sender)

        def __rich_repr__(self) -> rich.repr.Result:
            yield "sender", self.sender
            yield "value", self.value
            yield "coordinate", self.coordinate

    class CellSelected(Message, bubble=True):
        """Emitted by the `DataTable` widget when a cell is selected.
        It's only relevant when the `cursor_type` is `"cell"`. Can be handled using
        `on_data_table_cell_selected` in a subclass of `DataTable` or in a parent
        widget in the DOM.

        Attributes:
            value: The value in the cell that was selected.
            coordinate: The coordinate of the cell that was selected.
        """

        def __init__(
            self, sender: DataTable, value: CellType, coordinate: Coordinate
        ) -> None:
            self.value: CellType = value
            self.coordinate: Coordinate = coordinate
            super().__init__(sender)

        def __rich_repr__(self) -> rich.repr.Result:
            yield "sender", self.sender
            yield "value", self.value
            yield "coordinate", self.coordinate

    class RowHighlighted(Message, bubble=True):
        """Emitted when a row is highlighted. This message is only emitted when the
        `cursor_type` is set to `"row"`. Can be handled using `on_data_table_row_highlighted`
        in a subclass of `DataTable` or in a parent widget in the DOM.

        Attributes:
            cursor_row: The y-coordinate of the cursor that highlighted the row.
        """

        def __init__(self, sender: DataTable, cursor_row: int) -> None:
            self.cursor_row: int = cursor_row
            super().__init__(sender)

        def __rich_repr__(self) -> rich.repr.Result:
            yield "sender", self.sender
            yield "cursor_row", self.cursor_row

    class RowSelected(Message, bubble=True):
        """Emitted when a row is selected. This message is only emitted when the
        `cursor_type` is set to `"row"`. Can be handled using
        `on_data_table_row_selected` in a subclass of `DataTable` or in a parent
        widget in the DOM.

        Attributes:
            cursor_row: The y-coordinate of the cursor that made the selection.
        """

        def __init__(self, sender: DataTable, cursor_row: int) -> None:
            self.cursor_row: int = cursor_row
            super().__init__(sender)

        def __rich_repr__(self) -> rich.repr.Result:
            yield "sender", self.sender
            yield "cursor_row", self.cursor_row

    class ColumnHighlighted(Message, bubble=True):
        """Emitted when a column is highlighted. This message is only emitted when the
        `cursor_type` is set to `"column"`. Can be handled using
        `on_data_table_column_highlighted` in a subclass of `DataTable` or in a parent
        widget in the DOM.

        Attributes:
            cursor_column: The x-coordinate of the column that was highlighted.
        """

        def __init__(self, sender: DataTable, cursor_column: int) -> None:
            self.cursor_column: int = cursor_column
            super().__init__(sender)

        def __rich_repr__(self) -> rich.repr.Result:
            yield "sender", self.sender
            yield "cursor_column", self.cursor_column

    class ColumnSelected(Message, bubble=True):
        """Emitted when a column is selected. This message is only emitted when the
        `cursor_type` is set to `"column"`. Can be handled using
        `on_data_table_column_selected` in a subclass of `DataTable` or in a parent
        widget in the DOM.

        Attributes:
            cursor_column: The x-coordinate of the column that was selected.
        """

        def __init__(self, sender: DataTable, cursor_column: int) -> None:
            self.cursor_column: int = cursor_column
            super().__init__(sender)

        def __rich_repr__(self) -> rich.repr.Result:
            yield "sender", self.sender
            yield "cursor_column", self.cursor_column

    def __init__(
        self,
        *,
        show_header: bool = True,
        fixed_rows: int = 0,
        fixed_columns: int = 0,
        zebra_stripes: bool = False,
        header_height: int = 1,
        show_cursor: bool = True,
        name: str | None = None,
        id: str | None = None,
        classes: str | None = None,
    ) -> None:
        super().__init__(name=name, id=id, classes=classes)
        self.data: dict[RowKey, dict[ColumnKey, CellType]] = {}

        # Metadata on rows and columns in the table
        self.columns: dict[ColumnKey, Column] = {}
        self.rows: dict[RowKey, Row] = {}

        # Keep tracking of key -> index for rows/cols. These allow us to retrieve,
        # given a row or column key, the index that row or column is currently present at,
        # and mean that rows and columns are location independent - they can move around.
        self._column_locations: TwoWayDict[ColumnKey, int] = TwoWayDict({})
        self._row_locations: TwoWayDict[RowKey, int] = TwoWayDict({})

        self._row_render_cache: LRUCache[
            RowCacheKey, tuple[SegmentLines, SegmentLines]
        ] = LRUCache(1000)
        self._cell_render_cache: LRUCache[CellCacheKey, SegmentLines] = LRUCache(10000)
        self._line_cache: LRUCache[LineCacheKey, Strip] = LRUCache(1000)

        self._line_no = 0
        self._require_update_dimensions: bool = False

        self._new_rows: set[RowKey] = set()
        self._updated_columns: set[ColumnKey] = set()
        """Track which cells were updated, so that we can refresh them once on idle"""

        self.show_header = show_header
        self.fixed_rows = fixed_rows
        self.fixed_columns = fixed_columns
        self.zebra_stripes = zebra_stripes
        self.header_height = header_height
        self.show_cursor = show_cursor
        self._show_hover_cursor = False
        self._update_count = 0
        self._header_row_key = RowKey()

    @property
    def hover_row(self) -> int:
        return self.hover_cell.row

    @property
    def hover_column(self) -> int:
        return self.hover_cell.column

    @property
    def cursor_row(self) -> int:
        return self.cursor_cell.row

    @property
    def cursor_column(self) -> int:
        return self.cursor_cell.column

    @property
    def row_count(self) -> int:
        return len(self.rows)

    @property
    def _y_offsets(self) -> list[tuple[RowKey, int]]:
        y_offsets: list[tuple[RowKey, int]] = []
        for row in self._ordered_rows:
            row_key = row.key
            row_height = row.height
            y_offsets += [(row_key, y) for y in range(row_height)]
        return y_offsets

    def update_cell(
        self,
        row_key: RowKey | str,
        column_key: ColumnKey | str,
        value: CellType,
        *,
        update_width: bool = False,
    ) -> None:
        """Update the content inside the cell with the specified row key
        and column key.

        Args:
            row_key: The key identifying the row.
            column_key: The key identifying the column.
            value: The new value to put inside the cell.
            update_width: Whether to resize the column width to accommodate
                for the new cell content.
        """
        value = Text.from_markup(value) if isinstance(value, str) else value

        self.data[row_key][column_key] = value
        self._update_count += 1

        # Recalculate widths if necessary
        if update_width:
            self._updated_columns.add(column_key)

        self._require_update_dimensions = True
        self.refresh()

    def update_coordinate(self, coordinate: Coordinate, value: CellType) -> None:
        row, column = coordinate
        row_key = self._row_locations.get_key(row)
        column_key = self._column_locations.get_key(column)
        value = Text.from_markup(value) if isinstance(value, str) else value
        self.data[row_key][column_key] = value
        self._update_count += 1
        self.refresh_cell(row, column)

    def _get_cells_in_column(self, column_key: ColumnKey) -> Iterable[CellType]:
        """For a given column key, return the cells in that column in order"""
        for row_metadata in self._ordered_rows:
            row_key = row_metadata.key
            row = self.data.get(row_key)
            yield row.get(column_key)

    def get_cell_value(self, coordinate: Coordinate) -> CellType:
        """Get the value from the cell at the given coordinate.

        Args:
            coordinate: The coordinate to retrieve the value from.

        Returns:
            The value of the cell.

        Raises:
            CellDoesNotExist: If there is no cell with the given coordinate.
        """
        # TODO: Rename to get_value_at()?
        #  We need to clearly distinguish between coordinates and cell keys
        row_index, column_index = coordinate
        row_key = self._row_locations.get_key(row_index)
        column_key = self._column_locations.get_key(column_index)
        try:
            cell_value = self.data[row_key][column_key]
        except KeyError:
            raise CellDoesNotExist(f"No cell exists at {coordinate!r}") from None
        return cell_value

    def _clear_caches(self) -> None:
        self._row_render_cache.clear()
        self._cell_render_cache.clear()
        self._line_cache.clear()
        self._styles_cache.clear()

    def get_row_height(self, row_key: RowKey) -> int:
        if row_key is self._header_row_key:
            return self.header_height
        return self.rows[row_key].height

    async def on_styles_updated(self, message: messages.StylesUpdated) -> None:
        self._clear_caches()
        self.refresh()

    def watch_show_cursor(self, show_cursor: bool) -> None:
        self._clear_caches()
        if show_cursor and self.cursor_type != "none":
            # When we re-enable the cursor, apply highlighting and
            # emit the appropriate [Row|Column|Cell]Highlighted event.
            self._scroll_cursor_into_view(animate=False)
            if self.cursor_type == "cell":
                self._highlight_cell(self.cursor_cell)
            elif self.cursor_type == "row":
                self._highlight_row(self.cursor_row)
            elif self.cursor_type == "column":
                self._highlight_column(self.cursor_column)

    def watch_show_header(self, show_header: bool) -> None:
        self._clear_caches()

    def watch_fixed_rows(self, fixed_rows: int) -> None:
        self._clear_caches()

    def watch_zebra_stripes(self, zebra_stripes: bool) -> None:
        self._clear_caches()

    def watch_hover_cell(self, old: Coordinate, value: Coordinate) -> None:
        self.refresh_cell(*old)
        self.refresh_cell(*value)

    def watch_cursor_cell(
        self, old_coordinate: Coordinate, new_coordinate: Coordinate
    ) -> None:
        if old_coordinate != new_coordinate:
            # Refresh the old and the new cell, and emit the appropriate
            # message to tell users of the newly highlighted row/cell/column.
            if self.cursor_type == "cell":
                self.refresh_cell(*old_coordinate)
                self._highlight_cell(new_coordinate)
            elif self.cursor_type == "row":
                self.refresh_row(old_coordinate.row)
                self._highlight_row(new_coordinate.row)
            elif self.cursor_type == "column":
                self.refresh_column(old_coordinate.column)
                self._highlight_column(new_coordinate.column)

    def _highlight_cell(self, coordinate: Coordinate) -> None:
        """Apply highlighting to the cell at the coordinate, and emit event."""
        self.refresh_cell(*coordinate)
        try:
            cell_value = self.get_cell_value(coordinate)
        except CellDoesNotExist:
            # The cell may not exist e.g. when the table is cleared.
            # In that case, there's nothing for us to do here.
            return
        else:
            self.emit_no_wait(DataTable.CellHighlighted(self, cell_value, coordinate))

    def _highlight_row(self, row_index: int) -> None:
        """Apply highlighting to the row at the given index, and emit event."""
        self.refresh_row(row_index)
        is_valid_row = row_index < len(self.data)
        if is_valid_row:
            self.emit_no_wait(DataTable.RowHighlighted(self, row_index))

    def _highlight_column(self, column_index: int) -> None:
        """Apply highlighting to the column at the given index, and emit event."""
        self.refresh_column(column_index)
        if column_index < len(self.columns):
            self.emit_no_wait(DataTable.ColumnHighlighted(self, column_index))

    def validate_cursor_cell(self, value: Coordinate) -> Coordinate:
        return self._clamp_cursor_cell(value)

    def _clamp_cursor_cell(self, cursor_cell: Coordinate) -> Coordinate:
        row, column = cursor_cell
        row = clamp(row, 0, self.row_count - 1)
        column = clamp(column, self.fixed_columns, len(self.columns) - 1)
        return Coordinate(row, column)

    def watch_cursor_type(self, old: str, new: str) -> None:
        self._set_hover_cursor(False)
        if self.show_cursor:
            self._highlight_cursor()

        # Refresh cells that were previously impacted by the cursor
        # but may no longer be.
        row_index, column_index = self.cursor_cell
        if old == "cell":
            self.refresh_cell(row_index, column_index)
        elif old == "row":
            self.refresh_row(row_index)
        elif old == "column":
            self.refresh_column(column_index)

        self._scroll_cursor_into_view()

    def _highlight_cursor(self) -> None:
        row_index, column_index = self.cursor_cell
        cursor_type = self.cursor_type
        # Apply the highlighting to the newly relevant cells
        if cursor_type == "cell":
            self._highlight_cell(self.cursor_cell)
        elif cursor_type == "row":
            self._highlight_row(row_index)
        elif cursor_type == "column":
            self._highlight_column(column_index)

    def _update_column_widths(self, column_keys: set[ColumnKey]) -> None:
        for column_key in column_keys:
            column = self.columns.get(column_key)
            console = self.app.console
            label_width = measure(console, column.label, 1)
            content_width = column.content_width
            new_content_width = measure(console, value, 1)

            if new_content_width < content_width:
                cells_in_column = self._get_cells_in_column(column_key)
                cell_widths = [measure(console, cell, 1) for cell in cells_in_column]
                column.content_width = max([*cell_widths, label_width])
            else:
                column.content_width = max(new_content_width, label_width)

    def _update_dimensions(self, new_rows: Iterable[RowKey]) -> None:
        """Called to recalculate the virtual (scrollable) size."""
        for row_key in new_rows:
            row_index = self._row_locations.get(row_key)
            if row_index is None:
                continue
            for column, renderable in zip(
                self._ordered_columns, self._get_row_renderables(row_index)
            ):
                content_width = measure(self.app.console, renderable, 1)
                column.content_width = max(column.content_width, content_width)

        self._clear_caches()
        total_width = sum(column.render_width for column in self.columns.values())
        header_height = self.header_height if self.show_header else 0
        self.virtual_size = Size(
            total_width,
            len(self._y_offsets) + header_height,
        )

    def _get_cell_region(self, row_index: int, column_index: int) -> Region:
        """Get the region of the cell at the given spatial coordinate."""
        valid_row = 0 <= row_index < len(self.rows)
        valid_column = 0 <= column_index < len(self.columns)
        valid_cell = valid_row and valid_column
        if not valid_cell:
            return Region(0, 0, 0, 0)

        row_key = self._row_locations.get_key(row_index)
        row = self.rows[row_key]

        # The x-coordinate of a cell is the sum of widths of cells to the left.
        x = sum(column.render_width for column in self._ordered_columns[:column_index])
        column_key = self._column_locations.get_key(column_index)
        width = self.columns[column_key].render_width
        height = row.height
        y = sum(ordered_row.height for ordered_row in self._ordered_rows[:row_index])
        if self.show_header:
            y += self.header_height
        cell_region = Region(x, y, width, height)
        return cell_region

    def _get_row_region(self, row_index: int) -> Region:
        """Get the region of the row at the given index."""
        rows = self.rows
        valid_row = 0 <= row_index < len(rows)
        if not valid_row:
            return Region(0, 0, 0, 0)

        row_key = self._row_locations.get_key(row_index)
        row = rows[row_key]
        row_width = sum(column.render_width for column in self.columns.values())
        y = sum(ordered_row.height for ordered_row in self._ordered_rows[:row_index])
        if self.show_header:
            y += self.header_height
        row_region = Region(0, y, row_width, row.height)
        return row_region

    def _get_column_region(self, column_index: int) -> Region:
        """Get the region of the column at the given index."""
        columns = self.columns
        valid_column = 0 <= column_index < len(columns)
        if not valid_column:
            return Region(0, 0, 0, 0)

        x = sum(column.render_width for column in self._ordered_columns[:column_index])
        column_key = self._column_locations.get_key(column_index)
        width = columns[column_key].render_width
        header_height = self.header_height if self.show_header else 0
        height = len(self._y_offsets) + header_height
        full_column_region = Region(x, 0, width, height)
        return full_column_region

    def clear(self, columns: bool = False) -> None:
        """Clear the table.

        Args:
            columns: Also clear the columns. Defaults to False.
        """
        self._clear_caches()
        self._y_offsets.clear()
        self.data.clear()
        self.rows.clear()
        if columns:
            self.columns.clear()
        self._line_no = 0
        self._require_update_dimensions = True
        self.cursor_cell = Coordinate(0, 0)
        self.hover_cell = Coordinate(0, 0)
        self.refresh()

    def add_column(
        self, label: TextType, *, width: int | None = None, key: str | None = None
    ) -> ColumnKey:
        """Add a column to the table.

        Args:
            label: A str or Text object containing the label (shown top of column).
            width: Width of the column in cells or None to fit content. Defaults to None.
            key: A key which uniquely identifies this column. If None, it will be generated for you. Defaults to None.

        Returns:
            Uniquely identifies this column. Can be used to retrieve this column regardless
                of its current location in the DataTable (it could have moved after being added
                due to sorting or insertion/deletion of other columns).
        """
        text_label = Text.from_markup(label) if isinstance(label, str) else label

        column_key = ColumnKey(key)
        column_index = len(self.columns)
        content_width = measure(self.app.console, text_label, 1)
        if width is None:
            column = Column(
                column_key,
                text_label,
                content_width,
                content_width=content_width,
                auto_width=True,
            )
        else:
            column = Column(
                column_key,
                text_label,
                width,
                content_width=content_width,
            )

        self.columns[column_key] = column
        self._column_locations[column_key] = column_index
        self._require_update_dimensions = True
        self.check_idle()

        return column_key

    def add_row(
        self, *cells: CellType, height: int = 1, key: str | None = None
    ) -> RowKey:
        """Add a row at the bottom of the DataTable.

        Args:
            *cells: Positional arguments should contain cell data.
            height: The height of a row (in lines). Defaults to 1.
            key: A key which uniquely identifies this row. If None, it will be generated for you. Defaults to None.

        Returns:
            Uniquely identifies this row. Can be used to retrieve this row regardless
                of its current location in the DataTable (it could have moved after being added
                due to sorting or insertion/deletion of other rows).
        """
        row_index = self.row_count
        row_key = RowKey(key)

        # TODO: If there are no columns, do we generate them here?
        #  If we don't do this, users will be required to call add_column(s)
        #  Before they call add_row.

        # Map the key of this row to its current index
        self._row_locations[row_key] = row_index
        self.data[row_key] = {
            column.key: Text(cell) if isinstance(cell, str) else cell
            for column, cell in zip_longest(self._ordered_columns, cells)
        }
        self.rows[row_key] = Row(row_key, height)
        self._new_rows.add(row_key)
        self._require_update_dimensions = True
        self.cursor_cell = self.cursor_cell

        # If a position has opened for the cursor to appear, where it previously
        # could not (e.g. when there's no data in the table), then a highlighted
        # event is emitted, since there's now a highlighted cell when there wasn't
        # before.
        cell_now_available = self.row_count == 1 and len(self.columns) > 0
        visible_cursor = self.show_cursor and self.cursor_type != "none"
        if cell_now_available and visible_cursor:
            self._highlight_cursor()

        self.check_idle()
        return row_key

    def add_columns(self, *labels: TextType) -> list[ColumnKey]:
        """Add a number of columns.

        Args:
            *labels: Column headers.

        Returns:
            A list of the keys for the columns that were added. See
            the `add_column` method docstring for more information on how
            these keys are used.
        """
        column_keys = []
        for label in labels:
            column_key = self.add_column(label, width=None)
            column_keys.append(column_key)
        return column_keys

    def add_rows(self, rows: Iterable[Iterable[CellType]]) -> list[RowKey]:
        """Add a number of rows at the bottom of the DataTable.

        Args:
            rows: Iterable of rows. A row is an iterable of cells.

        Returns:
            A list of the keys for the rows that were added. See
            the `add_row` method docstring for more information on how
            these keys are used.
        """
        row_keys = []
        for row in rows:
            row_key = self.add_row(*row)
            row_keys.append(row_key)
        return row_keys

    def on_idle(self) -> None:
        if self._require_update_dimensions:
            self._require_update_dimensions = False
            new_rows = self._new_rows.copy()
            self._new_rows.clear()
            # Add the new rows *before* updating the column widths, since
            # cells in a new row may influence the final width of a column
            self._update_dimensions(new_rows)
            if self._updated_columns:
                updated_columns = self._updated_columns.copy()
                self._updated_columns.clear()
                self._update_column_widths(updated_columns)
            self.refresh()

    def refresh_cell(self, row_index: int, column_index: int) -> None:
        """Refresh a cell.

        Args:
            row_index: Row index.
            column_index: Column index.
        """
        if row_index < 0 or column_index < 0:
            return
        region = self._get_cell_region(row_index, column_index)
        self._refresh_region(region)

    def refresh_row(self, row_index: int) -> None:
        """Refresh the row at the given index.

        Args:
            row_index: The index of the row to refresh.
        """
        if row_index < 0 or row_index >= len(self.rows):
            return

        region = self._get_row_region(row_index)
        self._refresh_region(region)

    def refresh_column(self, column_index: int) -> None:
        """Refresh the column at the given index.

        Args:
            column_index: The index of the column to refresh.
        """
        if column_index < 0 or column_index >= len(self.columns):
            return

        region = self._get_column_region(column_index)
        self._refresh_region(region)

    def _refresh_region(self, region: Region) -> None:
        """Refresh a region of the DataTable, if it's visible within
        the window. This method will translate the region to account
        for scrolling."""
        if not self.window_region.overlaps(region):
            return
        region = region.translate(-self.scroll_offset)
        self.refresh(region)

    @property
    def _ordered_columns(self) -> list[Column]:
        column_indices = range(len(self.columns))
        column_keys = [
            self._column_locations.get_key(index) for index in column_indices
        ]
        ordered_columns = [self.columns.get(key) for key in column_keys]
        return ordered_columns

    @property
    def _ordered_rows(self) -> list[Row]:
        row_indices = range(self.row_count)
        ordered_rows = []
        for row_index in row_indices:
            row_key = self._row_locations.get_key(row_index)
            row = self.rows.get(row_key)
            ordered_rows.append(row)
        return ordered_rows

    def _get_row_renderables(self, row_index: int) -> list[RenderableType]:
        """Get renderables for the row currently at the given row index.

        Args:
            row_index: Index of the row.

        Returns:
            List of renderables
        """

        # TODO:  We have quite a few back and forward key/index conversions, could probably reduce them
        ordered_columns = self._ordered_columns
        if row_index == -1:
            row = [column.label for column in ordered_columns]
            return row

        # Ensure we order the cells in the row based on current column ordering
        row_key = self._row_locations.get_key(row_index)
        cell_mapping: dict[ColumnKey, CellType] = self.data.get(row_key)

        ordered_row: list[CellType] = []
        for column in ordered_columns:
            cell = cell_mapping[column.key]
            ordered_row.append(cell)

        empty = Text()
        if ordered_row is None:
            return [empty for _ in self.columns]
        else:
            return [
                Text() if datum is None else default_cell_formatter(datum) or empty
                for datum, _ in zip_longest(ordered_row, range(len(self.columns)))
            ]

    def _render_cell(
        self,
        row_index: int,
        column_index: int,
        style: Style,
        width: int,
        cursor: bool = False,
        hover: bool = False,
    ) -> SegmentLines:
        """Render the given cell.

        Args:
            row_index: Index of the row.
            column_index: Index of the column.
            style: Style to apply.
            width: Width of the cell.
            cursor: Is this cell affected by cursor highlighting?
            hover: Is this cell affected by hover cursor highlighting?

        Returns:
            A list of segments per line.
        """
        is_header_row = row_index == -1

        # The header row *and* fixed columns both have a different style (blue bg)
        is_fixed_style = is_header_row or column_index < self.fixed_columns
        show_cursor = self.show_cursor

        if hover and show_cursor and self._show_hover_cursor:
            style += self.get_component_styles("datatable--highlight").rich_style
            if is_fixed_style:
                # Apply subtle variation in style for the fixed (blue background by
                # default) rows and columns affected by the cursor, to ensure we can
                # still differentiate between the labels and the data.
                style += self.get_component_styles(
                    "datatable--highlight-fixed"
                ).rich_style

        if cursor and show_cursor:
            style += self.get_component_styles("datatable--cursor").rich_style
            if is_fixed_style:
                style += self.get_component_styles("datatable--cursor-fixed").rich_style

        # TODO: We can hoist `row_key` lookup waaay up to do it inside `_get_offsets`
        #  then just pass it through to here instead of the row_index.
        row_key = self._row_locations.get_key(row_index)
        column_key = self._column_locations.get_key(column_index)
        cell_cache_key = (row_key, column_key, style, cursor, hover, self._update_count)
        if cell_cache_key not in self._cell_render_cache:
            if not is_header_row:
                style += Style.from_meta({"row": row_index, "column": column_index})
            height = self.header_height if is_header_row else self.rows[row_key].height
            cell = self._get_row_renderables(row_index)[column_index]
            lines = self.app.console.render_lines(
                Padding(cell, (0, 1)),
                self.app.console.options.update_dimensions(width, height),
                style=style,
            )
            self._cell_render_cache[cell_cache_key] = lines
        return self._cell_render_cache[cell_cache_key]

    def _render_line_in_row(
        self,
        row_key: RowKey,
        line_no: int,
        base_style: Style,
        cursor_location: Coordinate,
        hover_location: Coordinate,
    ) -> tuple[SegmentLines, SegmentLines]:
        """Render a row in to lines for each cell.

        Args:
            row_key: The identifying key for this row.
            line_no: Line number (y-coordinate) within row. 0 is the first strip of
                cells in the row, line_no=1 is the next, and so on...
            base_style: Base style of row.
            cursor_location: The location of the cursor in the DataTable.
            hover_location: The location of the hover cursor in the DataTable.

        Returns:
            Lines for fixed cells, and Lines for scrollable cells.
        """
        cursor_type = self.cursor_type
        show_cursor = self.show_cursor

        cache_key = (
            row_key,
            line_no,
            base_style,
            cursor_location,
            hover_location,
            cursor_type,
            show_cursor,
            self._show_hover_cursor,
            self._update_count,
        )

        if cache_key in self._row_render_cache:
            return self._row_render_cache[cache_key]

        def _should_highlight(
            cursor_location: Coordinate,
            cell_location: Coordinate,
            cursor_type: CursorType,
        ) -> bool:
            """Determine whether we should highlight a cell given the location
            of the cursor, the location of the cell, and the type of cursor that
            is currently active."""
            if cursor_type == "cell":
                return cursor_location == cell_location
            elif cursor_type == "row":
                cursor_row, _ = cursor_location
                cell_row, _ = cell_location
                return cursor_row == cell_row
            elif cursor_type == "column":
                _, cursor_column = cursor_location
                _, cell_column = cell_location
                return cursor_column == cell_column
            else:
                return False

        row_index = self._row_locations.get(row_key, -1)
        render_cell = self._render_cell
        if self.fixed_columns:
            fixed_style = self.get_component_styles("datatable--fixed").rich_style
            fixed_style += Style.from_meta({"fixed": True})
            fixed_row = []
            for column_index, column in enumerate(
                self._ordered_columns[: self.fixed_columns]
            ):
                cell_location = Coordinate(row_index, column_index)
                fixed_cell_lines = render_cell(
                    row_index,
                    column_index,
                    fixed_style,
                    column.render_width,
                    cursor=_should_highlight(
                        cursor_location, cell_location, cursor_type
                    ),
                    hover=_should_highlight(hover_location, cell_location, cursor_type),
                )[line_no]
                fixed_row.append(fixed_cell_lines)
        else:
            fixed_row = []

        if row_key is None:
            row_style = self.get_component_styles("datatable--header").rich_style
        else:
            if self.zebra_stripes:
                component_row_style = (
                    "datatable--odd-row" if row_index % 2 else "datatable--even-row"
                )
                row_style = self.get_component_styles(component_row_style).rich_style
            else:
                row_style = base_style

        scrollable_row = []
        for column_index, column in enumerate(self._ordered_columns):
            cell_location = Coordinate(row_index, column_index)
            cell_lines = render_cell(
                row_index,
                column_index,
                row_style,
                column.render_width,
                cursor=_should_highlight(cursor_location, cell_location, cursor_type),
                hover=_should_highlight(hover_location, cell_location, cursor_type),
            )[line_no]
            scrollable_row.append(cell_lines)

        row_pair = (fixed_row, scrollable_row)
        self._row_render_cache[cache_key] = row_pair
        return row_pair

    def _get_offsets(self, y: int) -> tuple[RowKey | None, int]:
        """Get row key and line offset for a given line.

        Args:
            y: Y coordinate relative to DataTable top.

        Returns:
            Row key and line (y) offset within cell.
        """
        header_height = self.header_height
        y_offsets = self._y_offsets
        if self.show_header:
            if y < header_height:
                return None, y
            y -= header_height
        if y > len(y_offsets):
            raise LookupError("Y coord {y!r} is greater than total height")

        return y_offsets[y]

    def _render_line(self, y: int, x1: int, x2: int, base_style: Style) -> Strip:
        """Render a line in to a list of segments.

        Args:
            y: Y coordinate of line
            x1: X start crop.
            x2: X end crop (exclusive).
            base_style: Style to apply to line.

        Returns:
            List of segments for rendering.
        """

        width = self.size.width

        try:
            row_key, y_offset_in_row = self._get_offsets(y)
        except LookupError:
            return Strip.blank(width, base_style)

        cache_key = (
            y,
            x1,
            x2,
            width,
            self.cursor_cell,
            self.hover_cell,
            base_style,
            self.cursor_type,
            self._show_hover_cursor,
            self._update_count,
        )
        if cache_key in self._line_cache:
            return self._line_cache[cache_key]

        fixed, scrollable = self._render_line_in_row(
            row_key,
            y_offset_in_row,
            base_style,
            cursor_location=self.cursor_cell,
            hover_location=self.hover_cell,
        )
        fixed_width = sum(
            column.render_width
            for column in self._ordered_columns[: self.fixed_columns]
        )

        fixed_line: list[Segment] = list(chain.from_iterable(fixed)) if fixed else []
        scrollable_line: list[Segment] = list(chain.from_iterable(scrollable))

        segments = fixed_line + line_crop(scrollable_line, x1 + fixed_width, x2, width)
        strip = Strip(segments).adjust_cell_length(width, base_style).simplify()

        self._line_cache[cache_key] = strip
        return strip

    def render_line(self, y: int) -> Strip:
        width, height = self.size
        scroll_x, scroll_y = self.scroll_offset

        fixed_row_keys: list[RowKey] = [
            self._row_locations.get_key(row_index)
            for row_index in range(self.fixed_rows)
        ]

        fixed_rows_height = sum(
            self.get_row_height(row_key) for row_key in fixed_row_keys
        )
        if self.show_header:
            fixed_rows_height += self.get_row_height(self._header_row_key)

        if y >= fixed_rows_height:
            y += scroll_y

        return self._render_line(y, scroll_x, scroll_x + width, self.rich_style)

    def on_mouse_move(self, event: events.MouseMove):
        self._set_hover_cursor(True)
        meta = event.style.meta
        if meta and self.show_cursor and self.cursor_type != "none":
            try:
                self.hover_cell = Coordinate(meta["row"], meta["column"])
            except KeyError:
                pass

    def _get_fixed_offset(self) -> Spacing:
        top = self.header_height if self.show_header else 0
        top += sum(
            self.rows[self._row_locations.get_key(row_index)].height
            for row_index in range(self.fixed_rows)
            if row_index in self.rows
        )
        left = sum(
            column.render_width
            for column in self._ordered_columns[: self.fixed_columns]
        )
        return Spacing(top, 0, 0, left)

    def sort(
        self,
        column: str | ColumnKey | Sequence[str] | Sequence[ColumnKey],
        reverse: bool = False,
    ) -> None:
        if isinstance(column, (str, ColumnKey)):
            column = (column,)
        indices = [self._column_locations.get(key) for key in column]
        ordered_keys = sorted(self.rows, key=itemgetter(*indices), reverse=reverse)
        self._row_locations = TwoWayDict(
            {key: new_index for new_index, key in enumerate(ordered_keys)}
        )
        self._update_count += 1
        self.refresh()

    def sort_columns(
        self, key: Callable[[ColumnKey | str], str] = None, reverse: bool = False
    ) -> None:
        ordered_keys = sorted(self.columns.keys(), key=key, reverse=reverse)
        self._column_locations = TwoWayDict(
            {key: new_index for new_index, key in enumerate(ordered_keys)}
        )
        self._update_count += 1
        self.refresh()

    def sort_rows(
        self, key: Callable[[RowKey | str], str] = None, reverse: bool = False
    ):
        ordered_keys = sorted(self.rows.keys(), key=key, reverse=reverse)
        self._row_locations = TwoWayDict(
            {key: new_index for new_index, key in enumerate(ordered_keys)}
        )
        self._update_count += 1
        self.refresh()

    def _scroll_cursor_into_view(self, animate: bool = False) -> None:
        fixed_offset = self._get_fixed_offset()
        top, _, _, left = fixed_offset

        if self.cursor_type == "row":
            x, y, width, height = self._get_row_region(self.cursor_row)
            region = Region(int(self.scroll_x) + left, y, width - left, height)
        elif self.cursor_type == "column":
            x, y, width, height = self._get_column_region(self.cursor_column)
            region = Region(x, int(self.scroll_y) + top, width, height - top)
        else:
            region = self._get_cell_region(self.cursor_row, self.cursor_column)

        self.scroll_to_region(region, animate=animate, spacing=fixed_offset)

    def _set_hover_cursor(self, active: bool) -> None:
        """Set whether the hover cursor (the faint cursor you see when you
        hover the mouse cursor over a cell) is visible or not. Typically,
        when you interact with the keyboard, you want to switch the hover
        cursor off.

        Args:
            active: Display the hover cursor.
        """
        self._show_hover_cursor = active
        cursor_type = self.cursor_type
        if cursor_type == "column":
            self.refresh_column(self.hover_column)
        elif cursor_type == "row":
            self.refresh_row(self.hover_row)
        elif cursor_type == "cell":
            self.refresh_cell(*self.hover_cell)

    def on_click(self, event: events.Click) -> None:
        self._set_hover_cursor(True)
        if self.show_cursor and self.cursor_type != "none":
            # Only emit selection events if there is a visible row/col/cell cursor.
            self._emit_selected_message()
            meta = self.get_style_at(event.x, event.y).meta
            if meta:
                self.cursor_cell = Coordinate(meta["row"], meta["column"])
                self._scroll_cursor_into_view(animate=True)
                event.stop()

    def action_cursor_up(self) -> None:
        self._set_hover_cursor(False)
        cursor_type = self.cursor_type
        if self.show_cursor and (cursor_type == "cell" or cursor_type == "row"):
            self.cursor_cell = self.cursor_cell.up()
            self._scroll_cursor_into_view()
        else:
            # If the cursor doesn't move up (e.g. column cursor can't go up),
            # then ensure that we instead scroll the DataTable.
            super().action_scroll_up()

    def action_cursor_down(self) -> None:
        self._set_hover_cursor(False)
        cursor_type = self.cursor_type
        if self.show_cursor and (cursor_type == "cell" or cursor_type == "row"):
            self.cursor_cell = self.cursor_cell.down()
            self._scroll_cursor_into_view()
        else:
            super().action_scroll_down()

    def action_cursor_right(self) -> None:
        self._set_hover_cursor(False)
        cursor_type = self.cursor_type
        if self.show_cursor and (cursor_type == "cell" or cursor_type == "column"):
            self.cursor_cell = self.cursor_cell.right()
            self._scroll_cursor_into_view(animate=True)
        else:
            super().action_scroll_right()

    def action_cursor_left(self) -> None:
        self._set_hover_cursor(False)
        cursor_type = self.cursor_type
        if self.show_cursor and (cursor_type == "cell" or cursor_type == "column"):
            self.cursor_cell = self.cursor_cell.left()
            self._scroll_cursor_into_view(animate=True)
        else:
            super().action_scroll_left()

    def action_select_cursor(self) -> None:
        self._set_hover_cursor(False)
        if self.show_cursor and self.cursor_type != "none":
            self._emit_selected_message()

    def _emit_selected_message(self):
        """Emit the appropriate message for a selection based on the `cursor_type`."""
        cursor_cell = self.cursor_cell
        cursor_type = self.cursor_type
        if cursor_type == "cell":
            self.emit_no_wait(
                DataTable.CellSelected(
                    self,
                    self.get_cell_value(cursor_cell),
                    cursor_cell,
                )
            )
        elif cursor_type == "row":
            row, _ = cursor_cell
            self.emit_no_wait(DataTable.RowSelected(self, row))
        elif cursor_type == "column":
            _, column = cursor_cell
            self.emit_no_wait(DataTable.ColumnSelected(self, column))<|MERGE_RESOLUTION|>--- conflicted
+++ resolved
@@ -30,13 +30,10 @@
 from .._segment_tools import line_crop
 from .._two_way_dict import TwoWayDict
 from .._types import SegmentLines
-<<<<<<< HEAD
 from .._typing import Literal, TypeAlias
 from ..binding import Binding
-=======
 from .._typing import Literal
 from ..binding import Binding, BindingType
->>>>>>> dc1c4dad
 from ..coordinate import Coordinate
 from ..geometry import Region, Size, Spacing, clamp
 from ..message import Message
