from __future__ import annotations

from typing import cast, Iterable, NoReturn

import rich.repr

from ._error_tools import friendly_list
from ._help_renderables import HelpText
from ._help_text import (
    spacing_invalid_value,
    spacing_wrong_number_of_values,
    scalar_help_text,
    color_property_help_text,
    string_enum_help_text,
    border_property_help_text,
    layout_property_help_text,
    docks_property_help_text,
    dock_property_help_text,
    fractional_property_help_text,
    align_help_text,
    offset_property_help_text,
    offset_single_axis_help_text,
    style_flags_property_help_text,
)
from .constants import (
    VALID_ALIGN_HORIZONTAL,
    VALID_ALIGN_VERTICAL,
    VALID_BORDER,
    VALID_BOX_SIZING,
    VALID_EDGE,
    VALID_DISPLAY,
    VALID_OVERFLOW,
    VALID_VISIBILITY,
    VALID_STYLE_FLAGS,
)
from .errors import DeclarationError, StyleValueError
from .model import Declaration
from .scalar import Scalar, ScalarOffset, Unit, ScalarError, ScalarParseError
from .styles import DockGroup, Styles
from .tokenize import Token
from .transition import Transition
from .types import BoxSizing, Edge, Display, Overflow, Visibility
from ..color import Color, ColorParseError
from .._duration import _duration_as_seconds
from .._easing import EASING
from ..geometry import Spacing, SpacingDimensions, clamp


def _join_tokens(tokens: Iterable[Token], joiner: str = "") -> str:
    """Convert tokens into a string by joining their values

    Args:
        tokens (Iterable[Token]): Tokens to join
        joiner (str): String to join on, defaults to ""

    Returns:
        str: The tokens, joined together to form a string.
    """
    return joiner.join(token.value for token in tokens)


class StylesBuilder:
    """
    The StylesBuilder object takes tokens parsed from the CSS and converts
    to the appropriate internal types.
    """

    def __init__(self) -> None:
        self.styles = Styles()

    def __rich_repr__(self) -> rich.repr.Result:
        yield "styles", self.styles

    def __repr__(self) -> str:
        return "StylesBuilder()"

    def error(self, name: str, token: Token, message: str | HelpText) -> NoReturn:
        raise DeclarationError(name, token, message)

    def add_declaration(self, declaration: Declaration) -> None:
        if not declaration.tokens:
            return
        rule_name = declaration.name.replace("-", "_")
        process_method = getattr(self, f"process_{rule_name}", None)

        if process_method is None:
            self.error(
                declaration.name,
                declaration.token,
                f"unknown declaration {declaration.name!r}",
            )
        else:
            tokens = declaration.tokens

            important = tokens[-1].name == "important"
            if important:
                tokens = tokens[:-1]
                self.styles.important.add(rule_name)
            try:
                process_method(declaration.name, tokens)
            except DeclarationError:
                raise
            except Exception as error:
                self.error(declaration.name, declaration.token, str(error))

    def _process_enum_multiple(
        self, name: str, tokens: list[Token], valid_values: set[str], count: int
    ) -> tuple[str, ...]:
        """Generic code to process a declaration with two enumerations, like overflow: auto auto"""
        if len(tokens) > count or not tokens:
            self.error(name, tokens[0], f"expected 1 to {count} tokens here")
        results: list[str] = []
        append = results.append
        for token in tokens:
            token_name, value, _, _, location, _ = token
            if token_name != "token":
                self.error(
                    name,
                    token,
                    f"invalid token {value!r}; expected {friendly_list(valid_values)}",
                )
            append(value)

        short_results = results[:]

        while len(results) < count:
            results.extend(short_results)
        results = results[:count]

        return tuple(results)

    def _process_enum(
        self, name: str, tokens: list[Token], valid_values: set[str]
    ) -> str:
        """Process a declaration that expects an enum.

        Args:
            name (str): Name of declaration.
            tokens (list[Token]): Tokens from parser.
            valid_values (list[str]): A set of valid values.

        Returns:
            bool: True if the value is valid or False if it is invalid (also generates an error)
        """

        if len(tokens) != 1:
            string_enum_help_text(name, valid_values=list(valid_values), context="css"),

        token = tokens[0]
        token_name, value, _, _, location, _ = token
        if token_name != "token":
            self.error(
                name,
                token,
                string_enum_help_text(
                    name, valid_values=list(valid_values), context="css"
                ),
            )
        if value not in valid_values:
            self.error(
                name,
                token,
                string_enum_help_text(
                    name, valid_values=list(valid_values), context="css"
                ),
            )
        return value

    def process_display(self, name: str, tokens: list[Token]) -> None:
        for token in tokens:
            name, value, _, _, location, _ = token

            if name == "token":
                value = value.lower()
                if value in VALID_DISPLAY:
                    self.styles._rules["display"] = cast(Display, value)
                else:
                    self.error(
                        name,
                        token,
                        string_enum_help_text(
                            "display", valid_values=list(VALID_DISPLAY), context="css"
                        ),
                    )
            else:
                self.error(
                    name,
                    token,
                    string_enum_help_text(
                        "display", valid_values=list(VALID_DISPLAY), context="css"
                    ),
                )

    def _process_scalar(self, name: str, tokens: list[Token]) -> None:
        def scalar_error():
            self.error(
                name, tokens[0], scalar_help_text(property_name=name, context="css")
            )

        if not tokens:
            return
        if len(tokens) == 1:
            try:
                self.styles._rules[name.replace("-", "_")] = Scalar.parse(
                    tokens[0].value
                )
            except ScalarParseError:
                scalar_error()
        else:
            scalar_error()

    def process_box_sizing(self, name: str, tokens: list[Token]) -> None:
        for token in tokens:
            name, value, _, _, location, _ = token

            if name == "token":
                value = value.lower()
                if value in VALID_BOX_SIZING:
                    self.styles._rules["box_sizing"] = cast(BoxSizing, value)
                else:
                    self.error(
                        name,
                        token,
                        string_enum_help_text(
                            "box-sizing",
                            valid_values=list(VALID_BOX_SIZING),
                            context="css",
                        ),
                    )
            else:
                self.error(
                    name,
                    token,
                    string_enum_help_text(
                        "box-sizing", valid_values=list(VALID_BOX_SIZING), context="css"
                    ),
                )

    def process_width(self, name: str, tokens: list[Token]) -> None:
        self._process_scalar(name, tokens)

    def process_height(self, name: str, tokens: list[Token]) -> None:
        self._process_scalar(name, tokens)

    def process_min_width(self, name: str, tokens: list[Token]) -> None:
        self._process_scalar(name, tokens)

    def process_min_height(self, name: str, tokens: list[Token]) -> None:
        self._process_scalar(name, tokens)

    def process_max_width(self, name: str, tokens: list[Token]) -> None:
        self._process_scalar(name, tokens)

    def process_max_height(self, name: str, tokens: list[Token]) -> None:
        self._process_scalar(name, tokens)

    def process_overflow(self, name: str, tokens: list[Token]) -> None:
        rules = self.styles._rules
        overflow_x, overflow_y = self._process_enum_multiple(
            name, tokens, VALID_OVERFLOW, 2
        )
        rules["overflow_x"] = cast(Overflow, overflow_x)
        rules["overflow_y"] = cast(Overflow, overflow_y)

    def process_overflow_x(self, name: str, tokens: list[Token]) -> None:
        self.styles._rules["overflow_x"] = cast(
            Overflow, self._process_enum(name, tokens, VALID_OVERFLOW)
        )

    def process_overflow_y(self, name: str, tokens: list[Token]) -> None:
        self.styles._rules["overflow_y"] = cast(
            Overflow, self._process_enum(name, tokens, VALID_OVERFLOW)
        )

    def process_visibility(self, name: str, tokens: list[Token]) -> None:
        for token in tokens:
            name, value, _, _, location, _ = token
            if name == "token":
                value = value.lower()
                if value in VALID_VISIBILITY:
                    self.styles._rules["visibility"] = cast(Visibility, value)
                else:
                    self.error(
                        name,
                        token,
                        string_enum_help_text(
                            "visibility",
                            valid_values=list(VALID_VISIBILITY),
                            context="css",
                        ),
                    )
            else:
                string_enum_help_text(
                    "visibility", valid_values=list(VALID_VISIBILITY), context="css"
                )

    def process_opacity(self, name: str, tokens: list[Token]) -> None:
        if not tokens:
            return
        token = tokens[0]
        error = False
        if len(tokens) != 1:
            error = True
        else:
            token_name = token.name
            value = token.value
            if token_name == "scalar" and value.endswith("%"):
                percentage = value[:-1]
                try:
                    opacity = clamp(float(percentage) / 100, 0, 1)
                    self.styles.set_rule(name, opacity)
                except ValueError:
                    error = True
            elif token_name == "number":
                try:
                    opacity = clamp(float(value), 0, 1)
                    self.styles.set_rule(name, opacity)
                except ValueError:
                    error = True
            else:
                error = True

        if error:
            self.error(name, token, fractional_property_help_text(name, context="css"))

    def _process_space(self, name: str, tokens: list[Token]) -> None:
        space: list[int] = []
        append = space.append
        for token in tokens:
            token_name, value, _, _, _, _ = token
            if token_name == "number":
                try:
                    append(int(value))
                except ValueError:
                    self.error(name, token, spacing_invalid_value(name, context="css"))
            else:
                self.error(name, token, spacing_invalid_value(name, context="css"))
        if len(space) not in (1, 2, 4):
            self.error(
                name,
                tokens[0],
                spacing_wrong_number_of_values(
                    name, num_values_supplied=len(space), context="css"
                ),
            )
        self.styles._rules[name] = Spacing.unpack(cast(SpacingDimensions, tuple(space)))

    def _process_space_partial(self, name: str, tokens: list[Token]) -> None:
        """Process granular margin / padding declarations."""
        if len(tokens) != 1:
            self.error(name, tokens[0], spacing_invalid_value(name, context="css"))

        _EDGE_SPACING_MAP = {"top": 0, "right": 1, "bottom": 2, "left": 3}
        token = tokens[0]
        token_name, value, _, _, _, _ = token
        if token_name == "number":
            space = int(value)
        else:
            self.error(name, token, spacing_invalid_value(name, context="css"))
        style_name, _, edge = name.replace("-", "_").partition("_")

        current_spacing = cast(
            "tuple[int, int, int, int]",
            self.styles._rules.get(style_name, (0, 0, 0, 0)),
        )

        spacing_list = list(current_spacing)
        spacing_list[_EDGE_SPACING_MAP[edge]] = space

        self.styles._rules[style_name] = Spacing(*spacing_list)

    process_padding = _process_space
    process_margin = _process_space

    process_margin_top = _process_space_partial
    process_margin_right = _process_space_partial
    process_margin_bottom = _process_space_partial
    process_margin_left = _process_space_partial

    process_padding_top = _process_space_partial
    process_padding_right = _process_space_partial
    process_padding_bottom = _process_space_partial
    process_padding_left = _process_space_partial

    def _parse_border(self, name: str, tokens: list[Token]) -> tuple[str, Color]:
        border_type = "solid"
        border_color = Color(0, 255, 0)

        def border_value_error():
            self.error(name, token, border_property_help_text(name, context="css"))

        for token in tokens:
            token_name, value, _, _, _, _ = token
            if token_name == "token":
                if value in VALID_BORDER:
                    border_type = value
                else:
                    try:
                        border_color = Color.parse(value)
                    except ColorParseError:
                        border_value_error()

            elif token_name == "color":
                try:
                    border_color = Color.parse(value)
                except ColorParseError:
                    border_value_error()

            else:
                border_value_error()

        return (border_type, border_color)

    def _process_border_edge(self, edge: str, name: str, tokens: list[Token]) -> None:
        border = self._parse_border(name, tokens)
        self.styles._rules[f"border_{edge}"] = border

    def process_border(self, name: str, tokens: list[Token]) -> None:
        border = self._parse_border(name, tokens)
        rules = self.styles._rules
        rules["border_top"] = rules["border_right"] = border
        rules["border_bottom"] = rules["border_left"] = border

    def process_border_top(self, name: str, tokens: list[Token]) -> None:
        self._process_border_edge("top", name, tokens)

    def process_border_right(self, name: str, tokens: list[Token]) -> None:
        self._process_border_edge("right", name, tokens)

    def process_border_bottom(self, name: str, tokens: list[Token]) -> None:
        self._process_border_edge("bottom", name, tokens)

    def process_border_left(self, name: str, tokens: list[Token]) -> None:
        self._process_border_edge("left", name, tokens)

    def _process_outline(self, edge: str, name: str, tokens: list[Token]) -> None:
        border = self._parse_border(name, tokens)
        self.styles._rules[f"outline_{edge}"] = border

    def process_outline(self, name: str, tokens: list[Token]) -> None:
        border = self._parse_border(name, tokens)
        rules = self.styles._rules
        rules["outline_top"] = rules["outline_right"] = border
        rules["outline_bottom"] = rules["outline_left"] = border

    def process_outline_top(self, name: str, tokens: list[Token]) -> None:
        self._process_outline("top", name, tokens)

    def process_parse_border_right(self, name: str, tokens: list[Token]) -> None:
        self._process_outline("right", name, tokens)

    def process_outline_bottom(self, name: str, tokens: list[Token]) -> None:
        self._process_outline("bottom", name, tokens)

    def process_outline_left(self, name: str, tokens: list[Token]) -> None:
        self._process_outline("left", name, tokens)

    def process_offset(self, name: str, tokens: list[Token]) -> None:
        def offset_error(name: str, token: Token) -> None:
            self.error(name, token, offset_property_help_text(context="css"))

        if not tokens:
            return
        if len(tokens) != 2:
            offset_error(name, tokens[0])
        else:
            token1, token2 = tokens

            if token1.name not in ("scalar", "number"):
                offset_error(name, token1)
            if token2.name not in ("scalar", "number"):
                offset_error(name, token2)

            scalar_x = Scalar.parse(token1.value, Unit.WIDTH)
            scalar_y = Scalar.parse(token2.value, Unit.HEIGHT)
            self.styles._rules["offset"] = ScalarOffset(scalar_x, scalar_y)

    def process_offset_x(self, name: str, tokens: list[Token]) -> None:
        if not tokens:
            return
        if len(tokens) != 1:
            self.error(name, tokens[0], offset_single_axis_help_text(name))
        else:
            token = tokens[0]
            if token.name not in ("scalar", "number"):
                self.error(name, token, offset_single_axis_help_text(name))
            x = Scalar.parse(token.value, Unit.WIDTH)
            y = self.styles.offset.y
            self.styles._rules["offset"] = ScalarOffset(x, y)

    def process_offset_y(self, name: str, tokens: list[Token]) -> None:
        if not tokens:
            return
        if len(tokens) != 1:
            self.error(name, tokens[0], offset_single_axis_help_text(name))
        else:
            token = tokens[0]
            if token.name not in ("scalar", "number"):
                self.error(name, token, offset_single_axis_help_text(name))
            y = Scalar.parse(token.value, Unit.HEIGHT)
            x = self.styles.offset.x
            self.styles._rules["offset"] = ScalarOffset(x, y)

    def process_layout(self, name: str, tokens: list[Token]) -> None:
        from ..layouts.factory import get_layout, MissingLayout

        if tokens:
            if len(tokens) != 1:
                self.error(
                    name, tokens[0], layout_property_help_text(name, context="css")
                )
            else:
                value = tokens[0].value
                layout_name = value
                try:
                    self.styles._rules["layout"] = get_layout(layout_name)
                except MissingLayout:
                    self.error(
                        name,
                        tokens[0],
                        layout_property_help_text(name, context="css"),
                    )

    def process_color(self, name: str, tokens: list[Token]) -> None:
        """Processes a simple color declaration."""
        name = name.replace("-", "_")
        for token in tokens:
            if token.name in ("color", "token"):
                try:
                    self.styles._rules[name] = Color.parse(token.value)
                except Exception:
                    self.error(
                        name, token, color_property_help_text(name, context="css")
                    )
            else:
                self.error(name, token, color_property_help_text(name, context="css"))

    process_background = process_color
    process_scrollbar_color = process_color
    process_scrollbar_color_hover = process_color
    process_scrollbar_color_active = process_color
    process_scrollbar_background = process_color
    process_scrollbar_background_hover = process_color
    process_scrollbar_background_active = process_color

    def process_text_style(self, name: str, tokens: list[Token]) -> None:
        for token in tokens:
            value = token.value
            if value not in VALID_STYLE_FLAGS:
                self.error(
                    name,
                    token,
                    style_flags_property_help_text(name, value, context="css"),
                )

        style_definition = " ".join(token.value for token in tokens)
        self.styles.text_style = style_definition

    def process_dock(self, name: str, tokens: list[Token]) -> None:

        if len(tokens) > 1:
            self.error(
                name,
                tokens[1],
                dock_property_help_text(name, context="css"),
            )
        self.styles._rules["dock"] = tokens[0].value if tokens else ""

    def process_docks(self, name: str, tokens: list[Token]) -> None:
        def docks_error(name, token):
            self.error(name, token, docks_property_help_text(name, context="css"))

        docks: list[DockGroup] = []
        for token in tokens:
            if token.name == "key_value":
                key, edge_name = token.value.split("=")
                edge_name = edge_name.strip().lower()
                edge_name, _, number = edge_name.partition("/")
                z = 0
                if number:
                    if not number.isdigit():
                        docks_error(name, token)
                    z = int(number)
                if edge_name not in VALID_EDGE:
                    docks_error(name, token)
                docks.append(DockGroup(key.strip(), cast(Edge, edge_name), z))
            elif token.name == "bar":
                pass
            else:
                docks_error(name, token)
        self.styles._rules["docks"] = tuple(docks + [DockGroup("_default", "top", 0)])

    def process_layer(self, name: str, tokens: list[Token]) -> None:
        if len(tokens) > 1:
            self.error(name, tokens[1], f"unexpected tokens in dock-edge declaration")
        self.styles._rules["layer"] = tokens[0].value

    def process_layers(self, name: str, tokens: list[Token]) -> None:
        layers: list[str] = []
        for token in tokens:
            if token.name != "token":
                self.error(name, token, "{token.name} not expected here")
            layers.append(token.value)
        self.styles._rules["layers"] = tuple(layers)

    def process_transition(self, name: str, tokens: list[Token]) -> None:
        transitions: dict[str, Transition] = {}

        def make_groups() -> Iterable[list[Token]]:
            """Batch tokens into comma-separated groups."""
            group: list[Token] = []
            for token in tokens:
                if token.name == "comma":
                    if group:
                        yield group
                    group = []
                else:
                    group.append(token)
            if group:
                yield group

        valid_duration_token_names = ("duration", "number")
        for tokens in make_groups():
            css_property = ""
            duration = 1.0
            easing = "linear"
            delay = 0.0

            try:
                iter_tokens = iter(tokens)
                token = next(iter_tokens)
                if token.name != "token":
                    self.error(name, token, "expected property")

                css_property = token.value
                token = next(iter_tokens)
                if token.name not in valid_duration_token_names:
                    self.error(name, token, "expected duration or number")
                try:
                    duration = _duration_as_seconds(token.value)
                except ScalarError as error:
                    self.error(name, token, str(error))

                token = next(iter_tokens)
                if token.name != "token":
                    self.error(name, token, "easing function expected")

                if token.value not in EASING:
                    self.error(
                        name,
                        token,
                        f"expected easing function; found {token.value!r}",
                    )
                easing = token.value

                token = next(iter_tokens)
                if token.name not in valid_duration_token_names:
                    self.error(name, token, "expected duration or number")
                try:
                    delay = _duration_as_seconds(token.value)
                except ScalarError as error:
                    self.error(name, token, str(error))
            except StopIteration:
                pass
            transitions[css_property] = Transition(duration, easing, delay)

        self.styles._rules["transitions"] = transitions

    def process_align(self, name: str, tokens: list[Token]) -> None:
        def align_error(name, token):
            self.error(name, token, align_help_text())

        if len(tokens) != 2:
            self.error(name, tokens[0], align_help_text())

        token_horizontal = tokens[0]
        token_vertical = tokens[1]

        if token_horizontal.name != "token":
            align_error(name, token_horizontal)
        elif token_horizontal.value not in VALID_ALIGN_HORIZONTAL:
            align_error(name, token_horizontal)

        if token_vertical.name != "token":
            align_error(name, token_vertical)
        elif token_horizontal.value not in VALID_ALIGN_VERTICAL:
            align_error(name, token_horizontal)

        name = name.replace("-", "_")
        self.styles._rules[f"{name}_horizontal"] = token_horizontal.value
        self.styles._rules[f"{name}_vertical"] = token_vertical.value

    def process_align_horizontal(self, name: str, tokens: list[Token]) -> None:
<<<<<<< HEAD
        try:
            value = self._process_enum(name, tokens, VALID_ALIGN_HORIZONTAL)
            self.styles._rules["align_horizontal"] = value
        except StyleValueError:
            self.error(
                name,
                tokens[0],
                string_enum_help_text(
                    "align-horizontal", VALID_ALIGN_HORIZONTAL, context="css"
                ),
            )

    def process_align_vertical(self, name: str, tokens: list[Token]) -> None:
        try:
            value = self._process_enum(name, tokens, VALID_ALIGN_VERTICAL)
            self.styles._rules["align_vertical"] = value
        except StyleValueError:
            self.error(
                name,
                tokens[0],
                string_enum_help_text(
                    "align-vertical", VALID_ALIGN_VERTICAL, context="css"
                ),
            )
=======
        value = self._process_enum(name, tokens, VALID_ALIGN_HORIZONTAL)
        self.styles._rules[name.replace("-", "_")] = value

    def process_align_vertical(self, name: str, tokens: list[Token]) -> None:
        value = self._process_enum(name, tokens, VALID_ALIGN_VERTICAL)
        self.styles._rules[name.replace("-", "_")] = value

    process_content_align = process_align
    process_content_align_horizontal = process_align_horizontal
    process_content_align_vertical = process_align_vertical
>>>>>>> 3bec5cfa
<|MERGE_RESOLUTION|>--- conflicted
+++ resolved
@@ -691,40 +691,31 @@
         self.styles._rules[f"{name}_vertical"] = token_vertical.value
 
     def process_align_horizontal(self, name: str, tokens: list[Token]) -> None:
-<<<<<<< HEAD
         try:
             value = self._process_enum(name, tokens, VALID_ALIGN_HORIZONTAL)
-            self.styles._rules["align_horizontal"] = value
+            self.styles._rules[name.replace("-", "_")] = value
         except StyleValueError:
             self.error(
                 name,
                 tokens[0],
                 string_enum_help_text(
-                    "align-horizontal", VALID_ALIGN_HORIZONTAL, context="css"
+                    name, VALID_ALIGN_HORIZONTAL, context="css"
                 ),
             )
 
     def process_align_vertical(self, name: str, tokens: list[Token]) -> None:
         try:
             value = self._process_enum(name, tokens, VALID_ALIGN_VERTICAL)
-            self.styles._rules["align_vertical"] = value
+            self.styles._rules[name.replace("-", "_")] = value
         except StyleValueError:
             self.error(
                 name,
                 tokens[0],
                 string_enum_help_text(
-                    "align-vertical", VALID_ALIGN_VERTICAL, context="css"
+                    name, VALID_ALIGN_VERTICAL, context="css"
                 ),
             )
-=======
-        value = self._process_enum(name, tokens, VALID_ALIGN_HORIZONTAL)
-        self.styles._rules[name.replace("-", "_")] = value
-
-    def process_align_vertical(self, name: str, tokens: list[Token]) -> None:
-        value = self._process_enum(name, tokens, VALID_ALIGN_VERTICAL)
-        self.styles._rules[name.replace("-", "_")] = value
 
     process_content_align = process_align
     process_content_align_horizontal = process_align_horizontal
     process_content_align_vertical = process_align_vertical
->>>>>>> 3bec5cfa
