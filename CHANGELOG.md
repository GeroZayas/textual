# Change Log

All notable changes to this project will be documented in this file.

The format is based on [Keep a Changelog](http://keepachangelog.com/)
and this project adheres to [Semantic Versioning](http://semver.org/).

<<<<<<< HEAD
## Unreleased

### Added

- Added Strip.text property https://github.com/Textualize/textual/issues/1620
=======
## [0.11.0] - Unreleased

### Changed

- The default filename for screenshots uses a datetime format similar to ISO8601, but with reserved characters replaced by underscores https://github.com/Textualize/textual/pull/1518
>>>>>>> 6b51f004

## [0.10.0] - 2023-01-19

### Added

- Added `TreeNode.parent` -- a read-only property for accessing a node's parent https://github.com/Textualize/textual/issues/1397
- Added public `TreeNode` label access via `TreeNode.label` https://github.com/Textualize/textual/issues/1396
- Added read-only public access to the children of a `TreeNode` via `TreeNode.children` https://github.com/Textualize/textual/issues/1398
- Added `Tree.get_node_by_id` to allow getting a node by its ID https://github.com/Textualize/textual/pull/1535
- Added a `Tree.NodeHighlighted` message, giving a `on_tree_node_highlighted` event handler https://github.com/Textualize/textual/issues/1400
- Added a `inherit_component_classes` subclassing parameter to control whether component classes are inherited from base classes https://github.com/Textualize/textual/issues/1399
- Added `diagnose` as a `textual` command https://github.com/Textualize/textual/issues/1542
- Added `row` and `column` cursors to `DataTable` https://github.com/Textualize/textual/pull/1547
- Added an optional parameter `selector` to the methods `Screen.focus_next` and `Screen.focus_previous` that enable using a CSS selector to narrow down which widgets can get focus https://github.com/Textualize/textual/issues/1196

### Changed

- `MouseScrollUp` and `MouseScrollDown` now inherit from `MouseEvent` and have attached modifier keys. https://github.com/Textualize/textual/pull/1458
- Fail-fast and print pretty tracebacks for Widget compose errors https://github.com/Textualize/textual/pull/1505
- Added Widget._refresh_scroll to avoid expensive layout when scrolling https://github.com/Textualize/textual/pull/1524
- `events.Paste` now bubbles https://github.com/Textualize/textual/issues/1434
- Improved error message when style flag `none` is mixed with other flags (e.g., when setting `text-style`) https://github.com/Textualize/textual/issues/1420
- Clock color in the `Header` widget now matches the header color https://github.com/Textualize/textual/issues/1459
- Programmatic calls to scroll now optionally scroll even if overflow styling says otherwise (introduces a new `force` parameter to all the `scroll_*` methods) https://github.com/Textualize/textual/issues/1201
- `COMPONENT_CLASSES` are now inherited from base classes https://github.com/Textualize/textual/issues/1399
- Watch methods may now take no parameters
- Added `compute` parameter to reactive
- A `TypeError` raised during `compose` now carries the full traceback
- Removed base class `NodeMessage` from which all node-related `Tree` events inherited

### Fixed

- The styles `scrollbar-background-active` and `scrollbar-color-hover` are no longer ignored https://github.com/Textualize/textual/pull/1480
- The widget `Placeholder` can now have its width set to `auto` https://github.com/Textualize/textual/pull/1508
- Behavior of widget `Input` when rendering after programmatic value change and related scenarios https://github.com/Textualize/textual/issues/1477 https://github.com/Textualize/textual/issues/1443
- `DataTable.show_cursor` now correctly allows cursor toggling https://github.com/Textualize/textual/pull/1547
- Fixed cursor not being visible on `DataTable` mount when `fixed_columns` were used https://github.com/Textualize/textual/pull/1547
- Fixed `DataTable` cursors not resetting to origin on `clear()` https://github.com/Textualize/textual/pull/1601
- Fixed TextLog wrapping issue https://github.com/Textualize/textual/issues/1554
- Fixed issue with TextLog not writing anything before layout https://github.com/Textualize/textual/issues/1498
- Fixed an exception when populating a child class of `ListView` purely from `compose` https://github.com/Textualize/textual/issues/1588
- Fixed freeze in tests https://github.com/Textualize/textual/issues/1608

## [0.9.1] - 2022-12-30

### Added

- Added textual._win_sleep for Python on Windows < 3.11 https://github.com/Textualize/textual/pull/1457

## [0.9.0] - 2022-12-30

### Added

- Added textual.strip.Strip primitive
- Added textual._cache.FIFOCache
- Added an option to clear columns in DataTable.clear() https://github.com/Textualize/textual/pull/1427

### Changed

- Widget.render_line now returns a Strip
- Fix for slow updates on Windows
- Bumped Rich dependency

## [0.8.2] - 2022-12-28

### Fixed

- Fixed issue with TextLog.clear() https://github.com/Textualize/textual/issues/1447

## [0.8.1] - 2022-12-25

### Fixed

- Fix for overflowing tree issue https://github.com/Textualize/textual/issues/1425

## [0.8.0] - 2022-12-22

### Fixed

- Fixed issues with nested auto dimensions https://github.com/Textualize/textual/issues/1402
- Fixed watch method incorrectly running on first set when value hasn't changed and init=False https://github.com/Textualize/textual/pull/1367
- `App.dark` can now be set from `App.on_load` without an error being raised  https://github.com/Textualize/textual/issues/1369
- Fixed setting `visibility` changes needing a `refresh` https://github.com/Textualize/textual/issues/1355

### Added

- Added `textual.actions.SkipAction` exception which can be raised from an action to allow parents to process bindings.
- Added `textual keys` preview.
- Added ability to bind to a character in addition to key name. i.e. you can bind to "." or "full_stop".
- Added TextLog.shrink attribute to allow renderable to reduce in size to fit width.

### Changed

- Deprecated `PRIORITY_BINDINGS` class variable.
- Renamed `char` to `character` on Key event.
- Renamed `key_name` to `name` on Key event.
- Queries/`walk_children` no longer includes self in results by default https://github.com/Textualize/textual/pull/1416

## [0.7.0] - 2022-12-17

### Added

- Added `PRIORITY_BINDINGS` class variable, which can be used to control if a widget's bindings have priority by default. https://github.com/Textualize/textual/issues/1343

### Changed

- Renamed the `Binding` argument `universal` to `priority`. https://github.com/Textualize/textual/issues/1343
- When looking for bindings that have priority, they are now looked from `App` downwards. https://github.com/Textualize/textual/issues/1343
- `BINDINGS` on an `App`-derived class have priority by default. https://github.com/Textualize/textual/issues/1343
- `BINDINGS` on a `Screen`-derived class have priority by default. https://github.com/Textualize/textual/issues/1343
- Added a message parameter to Widget.exit

### Fixed

- Fixed validator not running on first reactive set https://github.com/Textualize/textual/pull/1359
- Ensure only printable characters are used as key_display https://github.com/Textualize/textual/pull/1361


## [0.6.0] - 2022-12-11

### Added

- Added "inherited bindings" -- BINDINGS classvar will be merged with base classes, unless inherit_bindings is set to False
- Added `Tree` widget which replaces `TreeControl`.
- Added widget `Placeholder` https://github.com/Textualize/textual/issues/1200.

### Changed

- Rebuilt `DirectoryTree` with new `Tree` control.
- Empty containers with a dimension set to `"auto"` will now collapse instead of filling up the available space.
- Container widgets now have default height of `1fr`.
- The default `width` of a `Label` is now `auto`.

### Fixed

- Type selectors can now contain numbers https://github.com/Textualize/textual/issues/1253
- Fixed visibility not affecting children https://github.com/Textualize/textual/issues/1313
- Fixed issue with auto width/height and relative children https://github.com/Textualize/textual/issues/1319
- Fixed issue with offset applied to containers https://github.com/Textualize/textual/issues/1256
- Fixed default CSS retrieval for widgets with no `DEFAULT_CSS` that inherited from widgets with `DEFAULT_CSS` https://github.com/Textualize/textual/issues/1335
- Fixed merging of `BINDINGS` when binding inheritance is set to `None` https://github.com/Textualize/textual/issues/1351

## [0.5.0] - 2022-11-20

### Added

- Add get_child_by_id and get_widget_by_id, remove get_child https://github.com/Textualize/textual/pull/1146
- Add easing parameter to Widget.scroll_* methods https://github.com/Textualize/textual/pull/1144
- Added Widget.call_later which invokes a callback on idle.
- `DOMNode.ancestors` no longer includes `self`.
- Added `DOMNode.ancestors_with_self`, which retains the old behaviour of
  `DOMNode.ancestors`.
- Improved the speed of `DOMQuery.remove`.
- Added DataTable.clear
- Added low-level `textual.walk` methods.
- It is now possible to `await` a `Widget.remove`.
  https://github.com/Textualize/textual/issues/1094
- It is now possible to `await` a `DOMQuery.remove`. Note that this changes
  the return value of `DOMQuery.remove`, which used to return `self`.
  https://github.com/Textualize/textual/issues/1094
- Added Pilot.wait_for_animation
- Added `Widget.move_child` https://github.com/Textualize/textual/issues/1121
- Added a `Label` widget https://github.com/Textualize/textual/issues/1190
- Support lazy-instantiated Screens (callables in App.SCREENS) https://github.com/Textualize/textual/pull/1185
- Display of keys in footer has more sensible defaults https://github.com/Textualize/textual/pull/1213
- Add App.get_key_display, allowing custom key_display App-wide https://github.com/Textualize/textual/pull/1213

### Changed

- Watchers are now called immediately when setting the attribute if they are synchronous. https://github.com/Textualize/textual/pull/1145
- Widget.call_later has been renamed to Widget.call_after_refresh.
- Button variant values are now checked at runtime. https://github.com/Textualize/textual/issues/1189
- Added caching of some properties in Styles object

### Fixed

- Fixed DataTable row not updating after add https://github.com/Textualize/textual/issues/1026
- Fixed issues with animation. Now objects of different types may be animated.
- Fixed containers with transparent background not showing borders https://github.com/Textualize/textual/issues/1175
- Fixed auto-width in horizontal containers https://github.com/Textualize/textual/pull/1155
- Fixed Input cursor invisible when placeholder empty https://github.com/Textualize/textual/pull/1202
- Fixed deadlock when removing widgets from the App https://github.com/Textualize/textual/pull/1219

## [0.4.0] - 2022-11-08

https://textual.textualize.io/blog/2022/11/08/version-040/#version-040

### Changed

- Dropped support for mounting "named" and "anonymous" widgets via
  `App.mount` and `Widget.mount`. Both methods now simply take one or more
  widgets as positional arguments.
- `DOMNode.query_one` now raises a `TooManyMatches` exception if there is
  more than one matching node.
  https://github.com/Textualize/textual/issues/1096
- `App.mount` and `Widget.mount` have new `before` and `after` parameters https://github.com/Textualize/textual/issues/778

### Added

- Added `init` param to reactive.watch
- `CSS_PATH` can now be a list of CSS files https://github.com/Textualize/textual/pull/1079
- Added `DOMQuery.only_one` https://github.com/Textualize/textual/issues/1096
- Writes to stdout are now done in a thread, for smoother animation. https://github.com/Textualize/textual/pull/1104

## [0.3.0] - 2022-10-31

### Fixed

- Fixed issue where scrollbars weren't being unmounted
- Fixed fr units for horizontal and vertical layouts https://github.com/Textualize/textual/pull/1067
- Fixed `textual run` breaking sys.argv https://github.com/Textualize/textual/issues/1064
- Fixed footer not updating styles when toggling dark mode
- Fixed how the app title in a `Header` is centred https://github.com/Textualize/textual/issues/1060
- Fixed the swapping of button variants https://github.com/Textualize/textual/issues/1048
- Fixed reserved characters in screenshots https://github.com/Textualize/textual/issues/993
- Fixed issue with TextLog max_lines https://github.com/Textualize/textual/issues/1058

### Changed

- DOMQuery now raises InvalidQueryFormat in response to invalid query strings, rather than cryptic CSS error
- Dropped quit_after, screenshot, and screenshot_title from App.run, which can all be done via auto_pilot
- Widgets are now closed in reversed DOM order
- Input widget justify hardcoded to left to prevent text-align interference
- Changed `textual run` so that it patches `argv` in more situations
- DOM classes and IDs are now always treated fully case-sensitive https://github.com/Textualize/textual/issues/1047

### Added

- Added Unmount event
- Added App.run_async method
- Added App.run_test context manager
- Added auto_pilot to App.run and App.run_async
- Added Widget._get_virtual_dom to get scrollbars
- Added size parameter to run and run_async
- Added always_update to reactive
- Returned an awaitable from push_screen, switch_screen, and install_screen https://github.com/Textualize/textual/pull/1061

## [0.2.1] - 2022-10-23

### Changed

- Updated meta data for PyPI

## [0.2.0] - 2022-10-23

### Added

- CSS support
- Too numerous to mention
## [0.1.18] - 2022-04-30

### Changed

- Bump typing extensions

## [0.1.17] - 2022-03-10

### Changed

- Bumped Rich dependency

## [0.1.16] - 2022-03-10

### Fixed

- Fixed escape key hanging on Windows

## [0.1.15] - 2022-01-31

### Added

- Added Windows Driver

## [0.1.14] - 2022-01-09

### Changed

- Updated Rich dependency to 11.X

## [0.1.13] - 2022-01-01

### Fixed

- Fixed spurious characters when exiting app
- Fixed increasing delay when exiting

## [0.1.12] - 2021-09-20

### Added

- Added geometry.Spacing

### Fixed

- Fixed calculation of virtual size in scroll views

## [0.1.11] - 2021-09-12

### Changed

- Changed message handlers to use prefix handle\_
- Renamed messages to drop the Message suffix
- Events now bubble by default
- Refactor of layout

### Added

- Added App.measure
- Added auto_width to Vertical Layout, WindowView, an ScrollView
- Added big_table.py example
- Added easing.py example

## [0.1.10] - 2021-08-25

### Added

- Added keyboard control of tree control
- Added Widget.gutter to calculate space between renderable and outside edge
- Added margin, padding, and border attributes to Widget

### Changed

- Callbacks may be async or non-async.
- Event handler event argument is optional.
- Fixed exception in clock example https://github.com/willmcgugan/textual/issues/52
- Added Message.wait() which waits for a message to be processed
- Key events are now sent to widgets first, before processing bindings

## [0.1.9] - 2021-08-06

### Added

- Added hover over and mouse click to activate keys in footer
- Added verbosity argument to Widget.log

### Changed

- Simplified events. Remove Startup event (use Mount)
- Changed geometry.Point to geometry.Offset and geometry.Dimensions to geometry.Size

## [0.1.8] - 2021-07-17

### Fixed

- Fixed exiting mouse mode
- Fixed slow animation

### Added

- New log system

## [0.1.7] - 2021-07-14

### Changed

- Added functionality to calculator example.
- Scrollview now shows scrollbars automatically
- New handler system for messages that doesn't require inheritance
- Improved traceback handling

[0.10.0]: https://github.com/Textualize/textual/compare/v0.9.1...v0.10.0
[0.9.1]: https://github.com/Textualize/textual/compare/v0.9.0...v0.9.1
[0.9.0]: https://github.com/Textualize/textual/compare/v0.8.2...v0.9.0
[0.8.2]: https://github.com/Textualize/textual/compare/v0.8.1...v0.8.2
[0.8.1]: https://github.com/Textualize/textual/compare/v0.8.0...v0.8.1
[0.8.0]: https://github.com/Textualize/textual/compare/v0.7.0...v0.8.0
[0.7.0]: https://github.com/Textualize/textual/compare/v0.6.0...v0.7.0
[0.6.0]: https://github.com/Textualize/textual/compare/v0.5.0...v0.6.0
[0.5.0]: https://github.com/Textualize/textual/compare/v0.4.0...v0.5.0
[0.4.0]: https://github.com/Textualize/textual/compare/v0.3.0...v0.4.0
[0.3.0]: https://github.com/Textualize/textual/compare/v0.2.1...v0.3.0
[0.2.1]: https://github.com/Textualize/textual/compare/v0.2.0...v0.2.1
[0.2.0]: https://github.com/Textualize/textual/compare/v0.1.18...v0.2.0
[0.1.18]: https://github.com/Textualize/textual/compare/v0.1.17...v0.1.18
[0.1.17]: https://github.com/Textualize/textual/compare/v0.1.16...v0.1.17
[0.1.16]: https://github.com/Textualize/textual/compare/v0.1.15...v0.1.16
[0.1.15]: https://github.com/Textualize/textual/compare/v0.1.14...v0.1.15
[0.1.14]: https://github.com/Textualize/textual/compare/v0.1.13...v0.1.14
[0.1.13]: https://github.com/Textualize/textual/compare/v0.1.12...v0.1.13
[0.1.12]: https://github.com/Textualize/textual/compare/v0.1.11...v0.1.12
[0.1.11]: https://github.com/Textualize/textual/compare/v0.1.10...v0.1.11
[0.1.10]: https://github.com/Textualize/textual/compare/v0.1.9...v0.1.10
[0.1.9]: https://github.com/Textualize/textual/compare/v0.1.8...v0.1.9
[0.1.8]: https://github.com/Textualize/textual/compare/v0.1.7...v0.1.8
[0.1.7]: https://github.com/Textualize/textual/releases/tag/v0.1.7<|MERGE_RESOLUTION|>--- conflicted
+++ resolved
@@ -5,19 +5,16 @@
 The format is based on [Keep a Changelog](http://keepachangelog.com/)
 and this project adheres to [Semantic Versioning](http://semver.org/).
 
-<<<<<<< HEAD
 ## Unreleased
 
 ### Added
 
 - Added Strip.text property https://github.com/Textualize/textual/issues/1620
-=======
-## [0.11.0] - Unreleased
 
 ### Changed
 
 - The default filename for screenshots uses a datetime format similar to ISO8601, but with reserved characters replaced by underscores https://github.com/Textualize/textual/pull/1518
->>>>>>> 6b51f004
+
 
 ## [0.10.0] - 2023-01-19
 
