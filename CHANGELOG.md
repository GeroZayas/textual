# Change Log

All notable changes to this project will be documented in this file.

The format is based on [Keep a Changelog](http://keepachangelog.com/)
and this project adheres to [Semantic Versioning](http://semver.org/).

## Unreleased

<<<<<<< HEAD
### Fixed

- Fixed `!important` not applying to `border` https://github.com/Textualize/textual/issues/2420
- Fixed `!important` not applying to `outline` https://github.com/Textualize/textual/issues/2420
- Fixed `outline-right` not being recognised https://github.com/Textualize/textual/issues/2446
=======
### Added

- Watch methods can now optionally be private https://github.com/Textualize/textual/issues/2382
>>>>>>> 08de9a0f

## [0.22.3] - 2023-04-29

### Fixed

- Fixed `textual run` on Windows https://github.com/Textualize/textual/issues/2406
- Fixed top border of button hover state

## [0.22.2] - 2023-04-29

### Added

- Added `TreeNode.tree` as a read-only public attribute https://github.com/Textualize/textual/issues/2413

### Fixed

- Fixed superfluous style updates for focus-within pseudo-selector

## [0.22.1] - 2023-04-28

### Fixed

- Fixed timer issue https://github.com/Textualize/textual/issues/2416
- Fixed `textual run` issue https://github.com/Textualize/textual/issues/2391

## [0.22.0] - 2023-04-27

### Fixed

- Fixed broken fr units when there is a min or max dimension https://github.com/Textualize/textual/issues/2378
- Fixed plain text in Markdown code blocks with no syntax being difficult to read https://github.com/Textualize/textual/issues/2400

### Added

- Added `ProgressBar` widget https://github.com/Textualize/textual/pull/2333

### Changed

- All `textual.containers` are now `1fr` in relevant dimensions by default https://github.com/Textualize/textual/pull/2386


## [0.21.0] - 2023-04-26

### Changed

- `textual run` execs apps in a new context.
- Textual console no longer parses console markup.
- Breaking change: `Container` no longer shows required scrollbars by default https://github.com/Textualize/textual/issues/2361
- Breaking change: `VerticalScroll` no longer shows a required horizontal scrollbar by default
- Breaking change: `HorizontalScroll` no longer shows a required vertical scrollbar by default
- Breaking change: Renamed `App.action_add_class_` to `App.action_add_class`
- Breaking change: Renamed `App.action_remove_class_` to `App.action_remove_class`
- Breaking change: `RadioSet` is now a single focusable widget https://github.com/Textualize/textual/pull/2372
- Breaking change: Removed `containers.Content` (use `containers.VerticalScroll` now)

### Added

- Added `-c` switch to `textual run` which runs commands in a Textual dev environment.
- Breaking change: standard keyboard scrollable navigation bindings have been moved off `Widget` and onto a new base class for scrollable containers (see also below addition) https://github.com/Textualize/textual/issues/2332
- `ScrollView` now inherits from `ScrollableContainer` rather than `Widget` https://github.com/Textualize/textual/issues/2332
- Containers no longer inherit any bindings from `Widget` https://github.com/Textualize/textual/issues/2331
- Added `ScrollableContainer`; a container class that binds the common navigation keys to scroll actions (see also above breaking change) https://github.com/Textualize/textual/issues/2332

### Fixed

- Fixed dark mode toggles in a "child" screen not updating a "parent" screen https://github.com/Textualize/textual/issues/1999
- Fixed "panel" border not exposed via CSS
- Fixed `TabbedContent.active` changes not changing the actual content https://github.com/Textualize/textual/issues/2352
- Fixed broken color on macOS Terminal https://github.com/Textualize/textual/issues/2359

## [0.20.1] - 2023-04-18

### Fix

- New fix for stuck tabs underline https://github.com/Textualize/textual/issues/2229

## [0.20.0] - 2023-04-18

### Changed

- Changed signature of Driver. Technically a breaking change, but unlikely to affect anyone.
- Breaking change: Timer.start is now private, and returns None. There was no reason to call this manually, so unlikely to affect anyone.
- A clicked tab will now be scrolled to the center of its tab container https://github.com/Textualize/textual/pull/2276
- Style updates are now done immediately rather than on_idle https://github.com/Textualize/textual/pull/2304
- `ButtonVariant` is now exported from `textual.widgets.button` https://github.com/Textualize/textual/issues/2264
- `HorizontalScroll` and `VerticalScroll` are now focusable by default https://github.com/Textualize/textual/pull/2317

### Added

- Added `DataTable.remove_row` method https://github.com/Textualize/textual/pull/2253
- option `--port` to the command `textual console` to specify which port the console should connect to https://github.com/Textualize/textual/pull/2258
- `Widget.scroll_to_center` method to scroll children to the center of container widget https://github.com/Textualize/textual/pull/2255 and https://github.com/Textualize/textual/pull/2276
- Added `TabActivated` message to `TabbedContent` https://github.com/Textualize/textual/pull/2260
- Added "panel" border style https://github.com/Textualize/textual/pull/2292
- Added `border-title-color`, `border-title-background`, `border-title-style` rules https://github.com/Textualize/textual/issues/2289
- Added `border-subtitle-color`, `border-subtitle-background`, `border-subtitle-style` rules https://github.com/Textualize/textual/issues/2289

### Fixed

- Fixed order styles are applied in DataTable - allows combining of renderable styles and component classes https://github.com/Textualize/textual/pull/2272
- Fixed key combos with up/down keys in some terminals https://github.com/Textualize/textual/pull/2280
- Fix empty ListView preventing bindings from firing https://github.com/Textualize/textual/pull/2281
- Fix `get_component_styles` returning incorrect values on first call when combined with pseudoclasses https://github.com/Textualize/textual/pull/2304
- Fixed `active_message_pump.get` sometimes resulting in a `LookupError` https://github.com/Textualize/textual/issues/2301

## [0.19.1] - 2023-04-10

### Fixed

- Fix viewport units using wrong viewport size  https://github.com/Textualize/textual/pull/2247
- Fixed layout not clearing arrangement cache https://github.com/Textualize/textual/pull/2249


## [0.19.0] - 2023-04-07

### Added

- Added support for filtering a `DirectoryTree` https://github.com/Textualize/textual/pull/2215

### Changed

- Allowed border_title and border_subtitle to accept Text objects
- Added additional line around titles
- When a container is auto, relative dimensions in children stretch the container. https://github.com/Textualize/textual/pull/2221
- DataTable page up / down now move cursor

### Fixed

- Fixed margin not being respected when width or height is "auto" https://github.com/Textualize/textual/issues/2220
- Fixed issue which prevent scroll_visible from working https://github.com/Textualize/textual/issues/2181
- Fixed missing tracebacks on Windows https://github.com/Textualize/textual/issues/2027

## [0.18.0] - 2023-04-04

### Added

- Added Worker API https://github.com/Textualize/textual/pull/2182

### Changed

- Breaking change: Markdown.update is no longer a coroutine https://github.com/Textualize/textual/pull/2182

### Fixed

- `RadioSet` is now far less likely to report `pressed_button` as `None` https://github.com/Textualize/textual/issues/2203

## [0.17.3] - 2023-04-02

### [Fixed]

- Fixed scrollable area not taking in to account dock https://github.com/Textualize/textual/issues/2188

## [0.17.2] - 2023-04-02

### [Fixed]

- Fixed bindings persistance https://github.com/Textualize/textual/issues/1613
- The `Markdown` widget now auto-increments ordered lists https://github.com/Textualize/textual/issues/2002
- Fixed modal bindings https://github.com/Textualize/textual/issues/2194
- Fix binding enter to active button https://github.com/Textualize/textual/issues/2194

### [Changed]

- tab and shift+tab are now defined on Screen.

## [0.17.1] - 2023-03-30

### Fixed

- Fix cursor not hiding on Windows https://github.com/Textualize/textual/issues/2170
- Fixed freeze when ctrl-clicking links https://github.com/Textualize/textual/issues/2167 https://github.com/Textualize/textual/issues/2073

## [0.17.0] - 2023-03-29

### Fixed

- Issue with parsing action strings whose arguments contained quoted closing parenthesis https://github.com/Textualize/textual/pull/2112
- Issues with parsing action strings with tuple arguments https://github.com/Textualize/textual/pull/2112
- Issue with watching for CSS file changes https://github.com/Textualize/textual/pull/2128
- Fix for tabs not invalidating https://github.com/Textualize/textual/issues/2125
- Fixed scrollbar layers issue https://github.com/Textualize/textual/issues/1358
- Fix for interaction between pseudo-classes and widget-level render caches https://github.com/Textualize/textual/pull/2155

### Changed

- DataTable now has height: auto by default. https://github.com/Textualize/textual/issues/2117
- Textual will now render strings within renderables (such as tables) as Console Markup by default. You can wrap your text with rich.Text() if you want the original behavior. https://github.com/Textualize/textual/issues/2120
- Some widget methods now return `self` instead of `None` https://github.com/Textualize/textual/pull/2102:
  - `Widget`: `refresh`, `focus`, `reset_focus`
  - `Button.press`
  - `DataTable`: `clear`, `refresh_coordinate`, `refresh_row`, `refresh_column`, `sort`
  - `Placehoder.cycle_variant`
  - `Switch.toggle`
  - `Tabs.clear`
  - `TextLog`: `write`, `clear`
  - `TreeNode`: `expand`, `expand_all`, `collapse`, `collapse_all`, `toggle`, `toggle_all`
  - `Tree`: `clear`, `reset`
- Screens with alpha in their background color will now blend with the background. https://github.com/Textualize/textual/pull/2139
- Added "thick" border style. https://github.com/Textualize/textual/pull/2139
- message_pump.app will now set the active app if it is not already set.
- DataTable now has max height set to 100vh

### Added

- Added auto_scroll attribute to TextLog https://github.com/Textualize/textual/pull/2127
- Added scroll_end switch to TextLog.write https://github.com/Textualize/textual/pull/2127
- Added `Widget.get_pseudo_class_state` https://github.com/Textualize/textual/pull/2155
- Added Screen.ModalScreen which prevents App from handling bindings. https://github.com/Textualize/textual/pull/2139
- Added TEXTUAL_LOG env var which should be a path that Textual will write verbose logs to (textual devtools is generally preferred) https://github.com/Textualize/textual/pull/2148
- Added textual.logging.TextualHandler logging handler
- Added Query.set_classes, DOMNode.set_classes, and `classes` setter for Widget https://github.com/Textualize/textual/issues/1081
- Added `OptionList` https://github.com/Textualize/textual/pull/2154

## [0.16.0] - 2023-03-22

### Added
- Added `parser_factory` argument to `Markdown` and `MarkdownViewer` constructors https://github.com/Textualize/textual/pull/2075
- Added `HorizontalScroll` https://github.com/Textualize/textual/issues/1957
- Added `Center` https://github.com/Textualize/textual/issues/1957
- Added `Middle` https://github.com/Textualize/textual/issues/1957
- Added `VerticalScroll` (mimicking the old behaviour of `Vertical`) https://github.com/Textualize/textual/issues/1957
- Added `Widget.border_title` and `Widget.border_subtitle` to set border (sub)title for a widget https://github.com/Textualize/textual/issues/1864
- Added CSS styles `border_title_align` and `border_subtitle_align`.
- Added `TabbedContent` widget https://github.com/Textualize/textual/pull/2059
- Added `get_child_by_type` method to widgets / app https://github.com/Textualize/textual/pull/2059
- Added `Widget.render_str` method https://github.com/Textualize/textual/pull/2059
- Added TEXTUAL_DRIVER environment variable

### Changed

- Dropped "loading-indicator--dot" component style from LoadingIndicator https://github.com/Textualize/textual/pull/2050
- Tabs widget now sends Tabs.Cleared when there is no active tab.
- Breaking change: changed default behaviour of `Vertical` (see `VerticalScroll`) https://github.com/Textualize/textual/issues/1957
- The default `overflow` style for `Horizontal` was changed to `hidden hidden` https://github.com/Textualize/textual/issues/1957
- `DirectoryTree` also accepts `pathlib.Path` objects as the path to list https://github.com/Textualize/textual/issues/1438

### Removed

- Removed `sender` attribute from messages. It's now just private (`_sender`). https://github.com/Textualize/textual/pull/2071

### Fixed

- Fixed borders not rendering correctly. https://github.com/Textualize/textual/pull/2074
- Fix for error when removing nodes. https://github.com/Textualize/textual/issues/2079

## [0.15.1] - 2023-03-14

### Fixed

- Fixed how the namespace for messages is calculated to facilitate inheriting messages https://github.com/Textualize/textual/issues/1814
- `Tab` is now correctly made available from `textual.widgets`. https://github.com/Textualize/textual/issues/2044

## [0.15.0] - 2023-03-13

### Fixed

- Fixed container not resizing when a widget is removed https://github.com/Textualize/textual/issues/2007
- Fixes issue where the horizontal scrollbar would be incorrectly enabled https://github.com/Textualize/textual/pull/2024

## [0.15.0] - 2023-03-13

### Changed

- Fixed container not resizing when a widget is removed https://github.com/Textualize/textual/issues/2007
- Fixed issue where the horizontal scrollbar would be incorrectly enabled https://github.com/Textualize/textual/pull/2024
- Fixed `Pilot.click` not correctly creating the mouse events https://github.com/Textualize/textual/issues/2022
- Fixes issue where the horizontal scrollbar would be incorrectly enabled https://github.com/Textualize/textual/pull/2024
- Fixes for tracebacks not appearing on exit https://github.com/Textualize/textual/issues/2027

### Added

- Added a LoadingIndicator widget https://github.com/Textualize/textual/pull/2018
- Added Tabs Widget https://github.com/Textualize/textual/pull/2020

### Changed

- Breaking change: Renamed Widget.action and App.action to Widget.run_action and App.run_action
- Added `shift`, `meta` and `control` arguments to `Pilot.click`.

## [0.14.0] - 2023-03-09

### Changed

- Breaking change: There is now only `post_message` to post events, which is non-async, `post_message_no_wait` was dropped. https://github.com/Textualize/textual/pull/1940
- Breaking change: The Timer class now has just one method to stop it, `Timer.stop` which is non sync https://github.com/Textualize/textual/pull/1940
- Breaking change: Messages don't require a `sender` in their constructor https://github.com/Textualize/textual/pull/1940
- Many messages have grown a `control` property which returns the control they relate to. https://github.com/Textualize/textual/pull/1940
- Updated styling to make it clear DataTable grows horizontally https://github.com/Textualize/textual/pull/1946
- Changed the `Checkbox` character due to issues with Windows Terminal and Windows 10 https://github.com/Textualize/textual/issues/1934
- Changed the `RadioButton` character due to issues with Windows Terminal and Windows 10 and 11 https://github.com/Textualize/textual/issues/1934
- Changed the `Markdown` initial bullet character due to issues with Windows Terminal and Windows 10 and 11 https://github.com/Textualize/textual/issues/1982
- The underscore `_` is no longer a special alias for the method `pilot.press`

### Added

- Added `data_table` attribute to DataTable events https://github.com/Textualize/textual/pull/1940
- Added `list_view` attribute to `ListView` events https://github.com/Textualize/textual/pull/1940
- Added `radio_set` attribute to `RadioSet` events https://github.com/Textualize/textual/pull/1940
- Added `switch` attribute to `Switch` events https://github.com/Textualize/textual/pull/1940
- Added `hover` and `click` methods to `Pilot` https://github.com/Textualize/textual/pull/1966
- Breaking change: Added `toggle_button` attribute to RadioButton and Checkbox events, replaces `input` https://github.com/Textualize/textual/pull/1940
- A percentage alpha can now be applied to a border https://github.com/Textualize/textual/issues/1863
- Added `Color.multiply_alpha`.
- Added `ContentSwitcher` https://github.com/Textualize/textual/issues/1945

### Fixed

- Fixed bug that prevented pilot from pressing some keys https://github.com/Textualize/textual/issues/1815
- DataTable race condition that caused crash https://github.com/Textualize/textual/pull/1962
- Fixed scrollbar getting "stuck" to cursor when cursor leaves window during drag https://github.com/Textualize/textual/pull/1968 https://github.com/Textualize/textual/pull/2003
- DataTable crash when enter pressed when table is empty https://github.com/Textualize/textual/pull/1973

## [0.13.0] - 2023-03-02

### Added

- Added `Checkbox` https://github.com/Textualize/textual/pull/1872
- Added `RadioButton` https://github.com/Textualize/textual/pull/1872
- Added `RadioSet` https://github.com/Textualize/textual/pull/1872

### Changed

- Widget scrolling methods (such as `Widget.scroll_home` and `Widget.scroll_end`) now perform the scroll after the next refresh https://github.com/Textualize/textual/issues/1774
- Buttons no longer accept arbitrary renderables https://github.com/Textualize/textual/issues/1870

### Fixed

- Scrolling with cursor keys now moves just one cell https://github.com/Textualize/textual/issues/1897
- Fix exceptions in watch methods being hidden on startup https://github.com/Textualize/textual/issues/1886
- Fixed scrollbar size miscalculation https://github.com/Textualize/textual/pull/1910
- Fixed slow exit on some terminals https://github.com/Textualize/textual/issues/1920

## [0.12.1] - 2023-02-25

### Fixed

- Fix for batch update glitch https://github.com/Textualize/textual/pull/1880

## [0.12.0] - 2023-02-24

### Added

- Added `App.batch_update` https://github.com/Textualize/textual/pull/1832
- Added horizontal rule to Markdown https://github.com/Textualize/textual/pull/1832
- Added `Widget.disabled` https://github.com/Textualize/textual/pull/1785
- Added `DOMNode.notify_style_update` to replace `messages.StylesUpdated` message https://github.com/Textualize/textual/pull/1861
- Added `DataTable.show_row_labels` reactive to show and hide row labels https://github.com/Textualize/textual/pull/1868
- Added `DataTable.RowLabelSelected` event, which is emitted when a row label is clicked https://github.com/Textualize/textual/pull/1868
- Added `MessagePump.prevent` context manager to temporarily suppress a given message type https://github.com/Textualize/textual/pull/1866

### Changed

- Scrolling by page now adds to current position.
- Markdown lists have been polished: a selection of bullets, better alignment of numbers, style tweaks https://github.com/Textualize/textual/pull/1832
- Added alternative method of composing Widgets https://github.com/Textualize/textual/pull/1847
- Added `label` parameter to `DataTable.add_row` https://github.com/Textualize/textual/pull/1868
- Breaking change: Some `DataTable` component classes were renamed - see PR for details https://github.com/Textualize/textual/pull/1868

### Removed

- Removed `screen.visible_widgets` and `screen.widgets`
- Removed `StylesUpdate` message. https://github.com/Textualize/textual/pull/1861

### Fixed

- Numbers in a descendant-combined selector no longer cause an error https://github.com/Textualize/textual/issues/1836
- Fixed superfluous scrolling when focusing a docked widget https://github.com/Textualize/textual/issues/1816
- Fixes walk_children which was returning more than one screen https://github.com/Textualize/textual/issues/1846
- Fixed issue with watchers fired for detached nodes https://github.com/Textualize/textual/issues/1846

## [0.11.1] - 2023-02-17

### Fixed

- DataTable fix issue where offset cache was not being used https://github.com/Textualize/textual/pull/1810
- DataTable scrollbars resize correctly when header is toggled https://github.com/Textualize/textual/pull/1803
- DataTable location mapping cleared when clear called https://github.com/Textualize/textual/pull/1809

## [0.11.0] - 2023-02-15

### Added

- Added `TreeNode.expand_all` https://github.com/Textualize/textual/issues/1430
- Added `TreeNode.collapse_all` https://github.com/Textualize/textual/issues/1430
- Added `TreeNode.toggle_all` https://github.com/Textualize/textual/issues/1430
- Added the coroutines `Animator.wait_until_complete` and `pilot.wait_for_scheduled_animations` that allow waiting for all current and scheduled animations https://github.com/Textualize/textual/issues/1658
- Added the method `Animator.is_being_animated` that checks if an attribute of an object is being animated or is scheduled for animation
- Added more keyboard actions and related bindings to `Input` https://github.com/Textualize/textual/pull/1676
- Added App.scroll_sensitivity_x and App.scroll_sensitivity_y to adjust how many lines the scroll wheel moves the scroll position https://github.com/Textualize/textual/issues/928
- Added Shift+scroll wheel and ctrl+scroll wheel to scroll horizontally
- Added `Tree.action_toggle_node` to toggle a node without selecting, and bound it to <kbd>Space</kbd> https://github.com/Textualize/textual/issues/1433
- Added `Tree.reset` to fully reset a `Tree` https://github.com/Textualize/textual/issues/1437
- Added `DataTable.sort` to sort rows https://github.com/Textualize/textual/pull/1638
- Added `DataTable.get_cell` to retrieve a cell by column/row keys https://github.com/Textualize/textual/pull/1638
- Added `DataTable.get_cell_at` to retrieve a cell by coordinate https://github.com/Textualize/textual/pull/1638
- Added `DataTable.update_cell` to update a cell by column/row keys https://github.com/Textualize/textual/pull/1638
- Added `DataTable.update_cell_at` to update a cell at a coordinate  https://github.com/Textualize/textual/pull/1638
- Added `DataTable.ordered_rows` property to retrieve `Row`s as they're currently ordered https://github.com/Textualize/textual/pull/1638
- Added `DataTable.ordered_columns` property to retrieve `Column`s as they're currently ordered https://github.com/Textualize/textual/pull/1638
- Added `DataTable.coordinate_to_cell_key` to find the key for the cell at a coordinate https://github.com/Textualize/textual/pull/1638
- Added `DataTable.is_valid_coordinate` https://github.com/Textualize/textual/pull/1638
- Added `DataTable.is_valid_row_index` https://github.com/Textualize/textual/pull/1638
- Added `DataTable.is_valid_column_index` https://github.com/Textualize/textual/pull/1638
- Added attributes to events emitted from `DataTable` indicating row/column/cell keys https://github.com/Textualize/textual/pull/1638
- Added `DataTable.get_row` to retrieve the values from a row by key https://github.com/Textualize/textual/pull/1786
- Added `DataTable.get_row_at` to retrieve the values from a row by index https://github.com/Textualize/textual/pull/1786
- Added `DataTable.get_column` to retrieve the values from a column by key https://github.com/Textualize/textual/pull/1786
- Added `DataTable.get_column_at` to retrieve the values from a column by index https://github.com/Textualize/textual/pull/1786
- Added `DataTable.HeaderSelected` which is posted when header label clicked https://github.com/Textualize/textual/pull/1788
- Added `DOMNode.watch` and `DOMNode.is_attached` methods  https://github.com/Textualize/textual/pull/1750
- Added `DOMNode.css_tree` which is a renderable that shows the DOM and CSS https://github.com/Textualize/textual/pull/1778
- Added `DOMNode.children_view` which is a view on to a nodes children list, use for querying https://github.com/Textualize/textual/pull/1778
- Added `Markdown` and `MarkdownViewer` widgets.
- Added `--screenshot` option to `textual run`

### Changed

- Breaking change: `TreeNode` can no longer be imported from `textual.widgets`; it is now available via `from textual.widgets.tree import TreeNode`. https://github.com/Textualize/textual/pull/1637
- `Tree` now shows a (subdued) cursor for a highlighted node when focus has moved elsewhere https://github.com/Textualize/textual/issues/1471
- `DataTable.add_row` now accepts `key` argument to uniquely identify the row https://github.com/Textualize/textual/pull/1638
- `DataTable.add_column` now accepts `key` argument to uniquely identify the column https://github.com/Textualize/textual/pull/1638
- `DataTable.add_row` and `DataTable.add_column` now return lists of keys identifying the added rows/columns https://github.com/Textualize/textual/pull/1638
- Breaking change: `DataTable.get_cell_value` renamed to `DataTable.get_value_at` https://github.com/Textualize/textual/pull/1638
- `DataTable.row_count` is now a property https://github.com/Textualize/textual/pull/1638
- Breaking change: `DataTable.cursor_cell` renamed to `DataTable.cursor_coordinate` https://github.com/Textualize/textual/pull/1638
  - The method `validate_cursor_cell` was renamed to `validate_cursor_coordinate`.
  - The method `watch_cursor_cell` was renamed to `watch_cursor_coordinate`.
- Breaking change: `DataTable.hover_cell` renamed to `DataTable.hover_coordinate` https://github.com/Textualize/textual/pull/1638
  - The method `validate_hover_cell` was renamed to `validate_hover_coordinate`.
- Breaking change: `DataTable.data` structure changed, and will be made private in upcoming release https://github.com/Textualize/textual/pull/1638
- Breaking change: `DataTable.refresh_cell` was renamed to `DataTable.refresh_coordinate` https://github.com/Textualize/textual/pull/1638
- Breaking change: `DataTable.get_row_height` now takes a `RowKey` argument instead of a row index https://github.com/Textualize/textual/pull/1638
- Breaking change: `DataTable.data` renamed to `DataTable._data` (it's now private) https://github.com/Textualize/textual/pull/1786
- The `_filter` module was made public (now called `filter`) https://github.com/Textualize/textual/pull/1638
- Breaking change: renamed `Checkbox` to `Switch` https://github.com/Textualize/textual/issues/1746
- `App.install_screen` name is no longer optional https://github.com/Textualize/textual/pull/1778
- `App.query` now only includes the current screen https://github.com/Textualize/textual/pull/1778
- `DOMNode.tree` now displays simple DOM structure only https://github.com/Textualize/textual/pull/1778
- `App.install_screen` now returns None rather than AwaitMount https://github.com/Textualize/textual/pull/1778
- `DOMNode.children` is now a simple sequence, the NodesList is exposed as `DOMNode._nodes` https://github.com/Textualize/textual/pull/1778
- `DataTable` cursor can now enter fixed columns https://github.com/Textualize/textual/pull/1799

### Fixed

- Fixed stuck screen  https://github.com/Textualize/textual/issues/1632
- Fixed programmatic style changes not refreshing children layouts when parent widget did not change size https://github.com/Textualize/textual/issues/1607
- Fixed relative units in `grid-rows` and `grid-columns` being computed with respect to the wrong dimension https://github.com/Textualize/textual/issues/1406
- Fixed bug with animations that were triggered back to back, where the second one wouldn't start https://github.com/Textualize/textual/issues/1372
- Fixed bug with animations that were scheduled where all but the first would be skipped https://github.com/Textualize/textual/issues/1372
- Programmatically setting `overflow_x`/`overflow_y` refreshes the layout correctly https://github.com/Textualize/textual/issues/1616
- Fixed double-paste into `Input` https://github.com/Textualize/textual/issues/1657
- Added a workaround for an apparent Windows Terminal paste issue https://github.com/Textualize/textual/issues/1661
- Fixed issue with renderable width calculation https://github.com/Textualize/textual/issues/1685
- Fixed issue with app not processing Paste event https://github.com/Textualize/textual/issues/1666
- Fixed glitch with view position with auto width inputs https://github.com/Textualize/textual/issues/1693
- Fixed `DataTable` "selected" events containing wrong coordinates when mouse was used https://github.com/Textualize/textual/issues/1723

### Removed

- Methods `MessagePump.emit` and `MessagePump.emit_no_wait` https://github.com/Textualize/textual/pull/1738
- Removed `reactive.watch` in favor of DOMNode.watch.

## [0.10.1] - 2023-01-20

### Added

- Added Strip.text property https://github.com/Textualize/textual/issues/1620

### Fixed

- Fixed `textual diagnose` crash on older supported Python versions. https://github.com/Textualize/textual/issues/1622

### Changed

- The default filename for screenshots uses a datetime format similar to ISO8601, but with reserved characters replaced by underscores https://github.com/Textualize/textual/pull/1518


## [0.10.0] - 2023-01-19

### Added

- Added `TreeNode.parent` -- a read-only property for accessing a node's parent https://github.com/Textualize/textual/issues/1397
- Added public `TreeNode` label access via `TreeNode.label` https://github.com/Textualize/textual/issues/1396
- Added read-only public access to the children of a `TreeNode` via `TreeNode.children` https://github.com/Textualize/textual/issues/1398
- Added `Tree.get_node_by_id` to allow getting a node by its ID https://github.com/Textualize/textual/pull/1535
- Added a `Tree.NodeHighlighted` message, giving a `on_tree_node_highlighted` event handler https://github.com/Textualize/textual/issues/1400
- Added a `inherit_component_classes` subclassing parameter to control whether component classes are inherited from base classes https://github.com/Textualize/textual/issues/1399
- Added `diagnose` as a `textual` command https://github.com/Textualize/textual/issues/1542
- Added `row` and `column` cursors to `DataTable` https://github.com/Textualize/textual/pull/1547
- Added an optional parameter `selector` to the methods `Screen.focus_next` and `Screen.focus_previous` that enable using a CSS selector to narrow down which widgets can get focus https://github.com/Textualize/textual/issues/1196

### Changed

- `MouseScrollUp` and `MouseScrollDown` now inherit from `MouseEvent` and have attached modifier keys. https://github.com/Textualize/textual/pull/1458
- Fail-fast and print pretty tracebacks for Widget compose errors https://github.com/Textualize/textual/pull/1505
- Added Widget._refresh_scroll to avoid expensive layout when scrolling https://github.com/Textualize/textual/pull/1524
- `events.Paste` now bubbles https://github.com/Textualize/textual/issues/1434
- Improved error message when style flag `none` is mixed with other flags (e.g., when setting `text-style`) https://github.com/Textualize/textual/issues/1420
- Clock color in the `Header` widget now matches the header color https://github.com/Textualize/textual/issues/1459
- Programmatic calls to scroll now optionally scroll even if overflow styling says otherwise (introduces a new `force` parameter to all the `scroll_*` methods) https://github.com/Textualize/textual/issues/1201
- `COMPONENT_CLASSES` are now inherited from base classes https://github.com/Textualize/textual/issues/1399
- Watch methods may now take no parameters
- Added `compute` parameter to reactive
- A `TypeError` raised during `compose` now carries the full traceback
- Removed base class `NodeMessage` from which all node-related `Tree` events inherited

### Fixed

- The styles `scrollbar-background-active` and `scrollbar-color-hover` are no longer ignored https://github.com/Textualize/textual/pull/1480
- The widget `Placeholder` can now have its width set to `auto` https://github.com/Textualize/textual/pull/1508
- Behavior of widget `Input` when rendering after programmatic value change and related scenarios https://github.com/Textualize/textual/issues/1477 https://github.com/Textualize/textual/issues/1443
- `DataTable.show_cursor` now correctly allows cursor toggling https://github.com/Textualize/textual/pull/1547
- Fixed cursor not being visible on `DataTable` mount when `fixed_columns` were used https://github.com/Textualize/textual/pull/1547
- Fixed `DataTable` cursors not resetting to origin on `clear()` https://github.com/Textualize/textual/pull/1601
- Fixed TextLog wrapping issue https://github.com/Textualize/textual/issues/1554
- Fixed issue with TextLog not writing anything before layout https://github.com/Textualize/textual/issues/1498
- Fixed an exception when populating a child class of `ListView` purely from `compose` https://github.com/Textualize/textual/issues/1588
- Fixed freeze in tests https://github.com/Textualize/textual/issues/1608
- Fixed minus not displaying as symbol https://github.com/Textualize/textual/issues/1482

## [0.9.1] - 2022-12-30

### Added

- Added textual._win_sleep for Python on Windows < 3.11 https://github.com/Textualize/textual/pull/1457

## [0.9.0] - 2022-12-30

### Added

- Added textual.strip.Strip primitive
- Added textual._cache.FIFOCache
- Added an option to clear columns in DataTable.clear() https://github.com/Textualize/textual/pull/1427

### Changed

- Widget.render_line now returns a Strip
- Fix for slow updates on Windows
- Bumped Rich dependency

## [0.8.2] - 2022-12-28

### Fixed

- Fixed issue with TextLog.clear() https://github.com/Textualize/textual/issues/1447

## [0.8.1] - 2022-12-25

### Fixed

- Fix for overflowing tree issue https://github.com/Textualize/textual/issues/1425

## [0.8.0] - 2022-12-22

### Fixed

- Fixed issues with nested auto dimensions https://github.com/Textualize/textual/issues/1402
- Fixed watch method incorrectly running on first set when value hasn't changed and init=False https://github.com/Textualize/textual/pull/1367
- `App.dark` can now be set from `App.on_load` without an error being raised  https://github.com/Textualize/textual/issues/1369
- Fixed setting `visibility` changes needing a `refresh` https://github.com/Textualize/textual/issues/1355

### Added

- Added `textual.actions.SkipAction` exception which can be raised from an action to allow parents to process bindings.
- Added `textual keys` preview.
- Added ability to bind to a character in addition to key name. i.e. you can bind to "." or "full_stop".
- Added TextLog.shrink attribute to allow renderable to reduce in size to fit width.

### Changed

- Deprecated `PRIORITY_BINDINGS` class variable.
- Renamed `char` to `character` on Key event.
- Renamed `key_name` to `name` on Key event.
- Queries/`walk_children` no longer includes self in results by default https://github.com/Textualize/textual/pull/1416

## [0.7.0] - 2022-12-17

### Added

- Added `PRIORITY_BINDINGS` class variable, which can be used to control if a widget's bindings have priority by default. https://github.com/Textualize/textual/issues/1343

### Changed

- Renamed the `Binding` argument `universal` to `priority`. https://github.com/Textualize/textual/issues/1343
- When looking for bindings that have priority, they are now looked from `App` downwards. https://github.com/Textualize/textual/issues/1343
- `BINDINGS` on an `App`-derived class have priority by default. https://github.com/Textualize/textual/issues/1343
- `BINDINGS` on a `Screen`-derived class have priority by default. https://github.com/Textualize/textual/issues/1343
- Added a message parameter to Widget.exit

### Fixed

- Fixed validator not running on first reactive set https://github.com/Textualize/textual/pull/1359
- Ensure only printable characters are used as key_display https://github.com/Textualize/textual/pull/1361


## [0.6.0] - 2022-12-11

https://textual.textualize.io/blog/2022/12/11/version-060

### Added

- Added "inherited bindings" -- BINDINGS classvar will be merged with base classes, unless inherit_bindings is set to False
- Added `Tree` widget which replaces `TreeControl`.
- Added widget `Placeholder` https://github.com/Textualize/textual/issues/1200.
- Added `ListView` and `ListItem` widgets https://github.com/Textualize/textual/pull/1143

### Changed

- Rebuilt `DirectoryTree` with new `Tree` control.
- Empty containers with a dimension set to `"auto"` will now collapse instead of filling up the available space.
- Container widgets now have default height of `1fr`.
- The default `width` of a `Label` is now `auto`.

### Fixed

- Type selectors can now contain numbers https://github.com/Textualize/textual/issues/1253
- Fixed visibility not affecting children https://github.com/Textualize/textual/issues/1313
- Fixed issue with auto width/height and relative children https://github.com/Textualize/textual/issues/1319
- Fixed issue with offset applied to containers https://github.com/Textualize/textual/issues/1256
- Fixed default CSS retrieval for widgets with no `DEFAULT_CSS` that inherited from widgets with `DEFAULT_CSS` https://github.com/Textualize/textual/issues/1335
- Fixed merging of `BINDINGS` when binding inheritance is set to `None` https://github.com/Textualize/textual/issues/1351

## [0.5.0] - 2022-11-20

### Added

- Add get_child_by_id and get_widget_by_id, remove get_child https://github.com/Textualize/textual/pull/1146
- Add easing parameter to Widget.scroll_* methods https://github.com/Textualize/textual/pull/1144
- Added Widget.call_later which invokes a callback on idle.
- `DOMNode.ancestors` no longer includes `self`.
- Added `DOMNode.ancestors_with_self`, which retains the old behaviour of
  `DOMNode.ancestors`.
- Improved the speed of `DOMQuery.remove`.
- Added DataTable.clear
- Added low-level `textual.walk` methods.
- It is now possible to `await` a `Widget.remove`.
  https://github.com/Textualize/textual/issues/1094
- It is now possible to `await` a `DOMQuery.remove`. Note that this changes
  the return value of `DOMQuery.remove`, which used to return `self`.
  https://github.com/Textualize/textual/issues/1094
- Added Pilot.wait_for_animation
- Added `Widget.move_child` https://github.com/Textualize/textual/issues/1121
- Added a `Label` widget https://github.com/Textualize/textual/issues/1190
- Support lazy-instantiated Screens (callables in App.SCREENS) https://github.com/Textualize/textual/pull/1185
- Display of keys in footer has more sensible defaults https://github.com/Textualize/textual/pull/1213
- Add App.get_key_display, allowing custom key_display App-wide https://github.com/Textualize/textual/pull/1213

### Changed

- Watchers are now called immediately when setting the attribute if they are synchronous. https://github.com/Textualize/textual/pull/1145
- Widget.call_later has been renamed to Widget.call_after_refresh.
- Button variant values are now checked at runtime. https://github.com/Textualize/textual/issues/1189
- Added caching of some properties in Styles object

### Fixed

- Fixed DataTable row not updating after add https://github.com/Textualize/textual/issues/1026
- Fixed issues with animation. Now objects of different types may be animated.
- Fixed containers with transparent background not showing borders https://github.com/Textualize/textual/issues/1175
- Fixed auto-width in horizontal containers https://github.com/Textualize/textual/pull/1155
- Fixed Input cursor invisible when placeholder empty https://github.com/Textualize/textual/pull/1202
- Fixed deadlock when removing widgets from the App https://github.com/Textualize/textual/pull/1219

## [0.4.0] - 2022-11-08

https://textual.textualize.io/blog/2022/11/08/version-040/#version-040

### Changed

- Dropped support for mounting "named" and "anonymous" widgets via
  `App.mount` and `Widget.mount`. Both methods now simply take one or more
  widgets as positional arguments.
- `DOMNode.query_one` now raises a `TooManyMatches` exception if there is
  more than one matching node.
  https://github.com/Textualize/textual/issues/1096
- `App.mount` and `Widget.mount` have new `before` and `after` parameters https://github.com/Textualize/textual/issues/778

### Added

- Added `init` param to reactive.watch
- `CSS_PATH` can now be a list of CSS files https://github.com/Textualize/textual/pull/1079
- Added `DOMQuery.only_one` https://github.com/Textualize/textual/issues/1096
- Writes to stdout are now done in a thread, for smoother animation. https://github.com/Textualize/textual/pull/1104

## [0.3.0] - 2022-10-31

### Fixed

- Fixed issue where scrollbars weren't being unmounted
- Fixed fr units for horizontal and vertical layouts https://github.com/Textualize/textual/pull/1067
- Fixed `textual run` breaking sys.argv https://github.com/Textualize/textual/issues/1064
- Fixed footer not updating styles when toggling dark mode
- Fixed how the app title in a `Header` is centred https://github.com/Textualize/textual/issues/1060
- Fixed the swapping of button variants https://github.com/Textualize/textual/issues/1048
- Fixed reserved characters in screenshots https://github.com/Textualize/textual/issues/993
- Fixed issue with TextLog max_lines https://github.com/Textualize/textual/issues/1058

### Changed

- DOMQuery now raises InvalidQueryFormat in response to invalid query strings, rather than cryptic CSS error
- Dropped quit_after, screenshot, and screenshot_title from App.run, which can all be done via auto_pilot
- Widgets are now closed in reversed DOM order
- Input widget justify hardcoded to left to prevent text-align interference
- Changed `textual run` so that it patches `argv` in more situations
- DOM classes and IDs are now always treated fully case-sensitive https://github.com/Textualize/textual/issues/1047

### Added

- Added Unmount event
- Added App.run_async method
- Added App.run_test context manager
- Added auto_pilot to App.run and App.run_async
- Added Widget._get_virtual_dom to get scrollbars
- Added size parameter to run and run_async
- Added always_update to reactive
- Returned an awaitable from push_screen, switch_screen, and install_screen https://github.com/Textualize/textual/pull/1061

## [0.2.1] - 2022-10-23

### Changed

- Updated meta data for PyPI

## [0.2.0] - 2022-10-23

### Added

- CSS support
- Too numerous to mention
## [0.1.18] - 2022-04-30

### Changed

- Bump typing extensions

## [0.1.17] - 2022-03-10

### Changed

- Bumped Rich dependency

## [0.1.16] - 2022-03-10

### Fixed

- Fixed escape key hanging on Windows

## [0.1.15] - 2022-01-31

### Added

- Added Windows Driver

## [0.1.14] - 2022-01-09

### Changed

- Updated Rich dependency to 11.X

## [0.1.13] - 2022-01-01

### Fixed

- Fixed spurious characters when exiting app
- Fixed increasing delay when exiting

## [0.1.12] - 2021-09-20

### Added

- Added geometry.Spacing

### Fixed

- Fixed calculation of virtual size in scroll views

## [0.1.11] - 2021-09-12

### Changed

- Changed message handlers to use prefix handle\_
- Renamed messages to drop the Message suffix
- Events now bubble by default
- Refactor of layout

### Added

- Added App.measure
- Added auto_width to Vertical Layout, WindowView, an ScrollView
- Added big_table.py example
- Added easing.py example

## [0.1.10] - 2021-08-25

### Added

- Added keyboard control of tree control
- Added Widget.gutter to calculate space between renderable and outside edge
- Added margin, padding, and border attributes to Widget

### Changed

- Callbacks may be async or non-async.
- Event handler event argument is optional.
- Fixed exception in clock example https://github.com/willmcgugan/textual/issues/52
- Added Message.wait() which waits for a message to be processed
- Key events are now sent to widgets first, before processing bindings

## [0.1.9] - 2021-08-06

### Added

- Added hover over and mouse click to activate keys in footer
- Added verbosity argument to Widget.log

### Changed

- Simplified events. Remove Startup event (use Mount)
- Changed geometry.Point to geometry.Offset and geometry.Dimensions to geometry.Size

## [0.1.8] - 2021-07-17

### Fixed

- Fixed exiting mouse mode
- Fixed slow animation

### Added

- New log system

## [0.1.7] - 2021-07-14

### Changed

- Added functionality to calculator example.
- Scrollview now shows scrollbars automatically
- New handler system for messages that doesn't require inheritance
- Improved traceback handling

[0.22.3]: https://github.com/Textualize/textual/compare/v0.22.2...v0.22.3
[0.22.2]: https://github.com/Textualize/textual/compare/v0.22.1...v0.22.2
[0.22.1]: https://github.com/Textualize/textual/compare/v0.22.0...v0.22.1
[0.22.0]: https://github.com/Textualize/textual/compare/v0.21.0...v0.22.0
[0.21.0]: https://github.com/Textualize/textual/compare/v0.20.1...v0.21.0
[0.20.1]: https://github.com/Textualize/textual/compare/v0.20.0...v0.20.1
[0.20.0]: https://github.com/Textualize/textual/compare/v0.19.1...v0.20.0
[0.19.1]: https://github.com/Textualize/textual/compare/v0.19.0...v0.19.1
[0.19.0]: https://github.com/Textualize/textual/compare/v0.18.0...v0.19.0
[0.18.0]: https://github.com/Textualize/textual/compare/v0.17.4...v0.18.0
[0.17.3]: https://github.com/Textualize/textual/compare/v0.17.2...v0.17.3
[0.17.2]: https://github.com/Textualize/textual/compare/v0.17.1...v0.17.2
[0.17.1]: https://github.com/Textualize/textual/compare/v0.17.0...v0.17.1
[0.17.0]: https://github.com/Textualize/textual/compare/v0.16.0...v0.17.0
[0.16.0]: https://github.com/Textualize/textual/compare/v0.15.1...v0.16.0
[0.15.1]: https://github.com/Textualize/textual/compare/v0.15.0...v0.15.1
[0.15.0]: https://github.com/Textualize/textual/compare/v0.14.0...v0.15.0
[0.14.0]: https://github.com/Textualize/textual/compare/v0.13.0...v0.14.0
[0.13.0]: https://github.com/Textualize/textual/compare/v0.12.1...v0.13.0
[0.12.1]: https://github.com/Textualize/textual/compare/v0.12.0...v0.12.1
[0.12.0]: https://github.com/Textualize/textual/compare/v0.11.1...v0.12.0
[0.11.1]: https://github.com/Textualize/textual/compare/v0.11.0...v0.11.1
[0.11.0]: https://github.com/Textualize/textual/compare/v0.10.1...v0.11.0
[0.10.1]: https://github.com/Textualize/textual/compare/v0.10.0...v0.10.1
[0.10.0]: https://github.com/Textualize/textual/compare/v0.9.1...v0.10.0
[0.9.1]: https://github.com/Textualize/textual/compare/v0.9.0...v0.9.1
[0.9.0]: https://github.com/Textualize/textual/compare/v0.8.2...v0.9.0
[0.8.2]: https://github.com/Textualize/textual/compare/v0.8.1...v0.8.2
[0.8.1]: https://github.com/Textualize/textual/compare/v0.8.0...v0.8.1
[0.8.0]: https://github.com/Textualize/textual/compare/v0.7.0...v0.8.0
[0.7.0]: https://github.com/Textualize/textual/compare/v0.6.0...v0.7.0
[0.6.0]: https://github.com/Textualize/textual/compare/v0.5.0...v0.6.0
[0.5.0]: https://github.com/Textualize/textual/compare/v0.4.0...v0.5.0
[0.4.0]: https://github.com/Textualize/textual/compare/v0.3.0...v0.4.0
[0.3.0]: https://github.com/Textualize/textual/compare/v0.2.1...v0.3.0
[0.2.1]: https://github.com/Textualize/textual/compare/v0.2.0...v0.2.1
[0.2.0]: https://github.com/Textualize/textual/compare/v0.1.18...v0.2.0
[0.1.18]: https://github.com/Textualize/textual/compare/v0.1.17...v0.1.18
[0.1.17]: https://github.com/Textualize/textual/compare/v0.1.16...v0.1.17
[0.1.16]: https://github.com/Textualize/textual/compare/v0.1.15...v0.1.16
[0.1.15]: https://github.com/Textualize/textual/compare/v0.1.14...v0.1.15
[0.1.14]: https://github.com/Textualize/textual/compare/v0.1.13...v0.1.14
[0.1.13]: https://github.com/Textualize/textual/compare/v0.1.12...v0.1.13
[0.1.12]: https://github.com/Textualize/textual/compare/v0.1.11...v0.1.12
[0.1.11]: https://github.com/Textualize/textual/compare/v0.1.10...v0.1.11
[0.1.10]: https://github.com/Textualize/textual/compare/v0.1.9...v0.1.10
[0.1.9]: https://github.com/Textualize/textual/compare/v0.1.8...v0.1.9
[0.1.8]: https://github.com/Textualize/textual/compare/v0.1.7...v0.1.8
[0.1.7]: https://github.com/Textualize/textual/releases/tag/v0.1.7<|MERGE_RESOLUTION|>--- conflicted
+++ resolved
@@ -7,17 +7,15 @@
 
 ## Unreleased
 
-<<<<<<< HEAD
 ### Fixed
 
 - Fixed `!important` not applying to `border` https://github.com/Textualize/textual/issues/2420
 - Fixed `!important` not applying to `outline` https://github.com/Textualize/textual/issues/2420
 - Fixed `outline-right` not being recognised https://github.com/Textualize/textual/issues/2446
-=======
+
 ### Added
 
 - Watch methods can now optionally be private https://github.com/Textualize/textual/issues/2382
->>>>>>> 08de9a0f
 
 ## [0.22.3] - 2023-04-29
 
